# Copyright (c) Twisted Matrix Laboratories.
# See LICENSE for details.

"""
Tests for L{twisted.web._newclient}.
"""

from __future__ import division, absolute_import
__metaclass__ = type

from zope.interface import implementer
from zope.interface.verify import verifyObject

from twisted.python.failure import Failure
from twisted.internet.interfaces import IConsumer, IPushProducer
from twisted.internet.error import ConnectionDone, ConnectionLost
from twisted.internet.defer import Deferred, succeed, fail, CancelledError
from twisted.internet.protocol import Protocol
from twisted.protocols.basic import LineReceiver
from twisted.trial.unittest import TestCase
<<<<<<< HEAD
from twisted.test.proto_helpers import (
    AccumulatingProtocol,
    StringTransport,
    StringTransportWithDisconnection,
    )
=======
from twisted.test.proto_helpers import (StringTransport, AccumulatingProtocol,
                                        EventLoggingObserver)
>>>>>>> 03dcdfb5
from twisted.web._newclient import UNKNOWN_LENGTH, STATUS, HEADER, BODY, DONE
from twisted.web._newclient import HTTPParser, HTTPClientParser
from twisted.web._newclient import BadResponseVersion, ParseError
from twisted.web._newclient import ChunkedEncoder
from twisted.web._newclient import WrongBodyLength, RequestNotSent
from twisted.web._newclient import ConnectionAborted
from twisted.web._newclient import BadHeaders, ExcessWrite
from twisted.web._newclient import TransportProxyProducer, LengthEnforcingConsumer, makeStatefulDispatcher
from twisted.web.client import (
    HTTP11ClientProtocol,
    PotentialDataLoss,
    Request,
    RequestGenerationFailed,
    RequestTransmissionFailed,
    Response,
    ResponseDone,
    ResponseFailed,
    ResponseNeverReceived,
    )
from twisted.web.http_headers import Headers
from twisted.web.http import _DataLoss
from twisted.web.iweb import IBodyProducer, IResponse
from twisted.logger import globalLogPublisher




class ArbitraryException(Exception):
    """
    A unique, arbitrary exception type which L{twisted.web._newclient} knows
    nothing about.
    """


class AnotherArbitraryException(Exception):
    """
    Similar to L{ArbitraryException} but with a different identity.
    """


# A re-usable Headers instance for tests which don't really care what headers
# they're sending.
_boringHeaders = Headers({b'host': [b'example.com']})


def assertWrapperExceptionTypes(self, deferred, mainType, reasonTypes):
    """
    Assert that the given L{Deferred} fails with the exception given by
    C{mainType} and that the exceptions wrapped by the instance of C{mainType}
    it fails with match the list of exception types given by C{reasonTypes}.

    This is a helper for testing failures of exceptions which subclass
    L{_newclient._WrapperException}.

    @param self: A L{TestCase} instance which will be used to make the
        assertions.

    @param deferred: The L{Deferred} which is expected to fail with
        C{mainType}.

    @param mainType: A L{_newclient._WrapperException} subclass which will be
        trapped on C{deferred}.

    @param reasonTypes: A sequence of exception types which will be trapped on
        the resulting C{mainType} exception instance's C{reasons} sequence.

    @return: A L{Deferred} which fires with the C{mainType} instance
        C{deferred} fails with, or which fails somehow.
    """
    def cbFailed(err):
        for reason, type in zip(err.reasons, reasonTypes):
            reason.trap(type)
        self.assertEqual(len(err.reasons), len(reasonTypes),
                         "len(%s) != len(%s)" % (err.reasons, reasonTypes))
        return err
    d = self.assertFailure(deferred, mainType)
    d.addCallback(cbFailed)
    return d



def assertResponseFailed(self, deferred, reasonTypes):
    """
    A simple helper to invoke L{assertWrapperExceptionTypes} with a C{mainType}
    of L{ResponseFailed}.
    """
    return assertWrapperExceptionTypes(self, deferred, ResponseFailed, reasonTypes)



def assertRequestGenerationFailed(self, deferred, reasonTypes):
    """
    A simple helper to invoke L{assertWrapperExceptionTypes} with a C{mainType}
    of L{RequestGenerationFailed}.
    """
    return assertWrapperExceptionTypes(self, deferred, RequestGenerationFailed, reasonTypes)



def assertRequestTransmissionFailed(self, deferred, reasonTypes):
    """
    A simple helper to invoke L{assertWrapperExceptionTypes} with a C{mainType}
    of L{RequestTransmissionFailed}.
    """
    return assertWrapperExceptionTypes(self, deferred, RequestTransmissionFailed, reasonTypes)



def justTransportResponse(transport):
    """
    Helper function for creating a Response which uses the given transport.
    All of the other parameters to L{Response.__init__} are filled with
    arbitrary values.  Only use this method if you don't care about any of
    them.
    """
    return Response((b'HTTP', 1, 1), 200, b'OK', _boringHeaders, transport)



class MakeStatefulDispatcherTests(TestCase):
    """
    Tests for L{makeStatefulDispatcher}.
    """
    def test_functionCalledByState(self):
        """
        A method defined with L{makeStatefulDispatcher} invokes a second
        method based on the current state of the object.
        """
        class Foo:
            _state = 'A'

            def bar(self):
                pass
            bar = makeStatefulDispatcher('quux', bar)

            def _quux_A(self):
                return 'a'

            def _quux_B(self):
                return 'b'

        stateful = Foo()
        self.assertEqual(stateful.bar(), 'a')
        stateful._state = 'B'
        self.assertEqual(stateful.bar(), 'b')
        stateful._state = 'C'
        self.assertRaises(RuntimeError, stateful.bar)



class _HTTPParserTests(object):
    """
    Base test class for L{HTTPParser} which is responsible for the bulk of
    the task of parsing HTTP bytes.
    """
    sep = None

    def test_statusCallback(self):
        """
        L{HTTPParser} calls its C{statusReceived} method when it receives a
        status line.
        """
        status = []
        protocol = HTTPParser()
        protocol.statusReceived = status.append
        protocol.makeConnection(StringTransport())
        self.assertEqual(protocol.state, STATUS)
        protocol.dataReceived(b'HTTP/1.1 200 OK' + self.sep)
        self.assertEqual(status, [b'HTTP/1.1 200 OK'])
        self.assertEqual(protocol.state, HEADER)


    def _headerTestSetup(self):
        header = {}
        protocol = HTTPParser()
        protocol.headerReceived = header.__setitem__
        protocol.makeConnection(StringTransport())
        protocol.dataReceived(b'HTTP/1.1 200 OK' + self.sep)
        return header, protocol


    def test_headerCallback(self):
        """
        L{HTTPParser} calls its C{headerReceived} method when it receives a
        header.
        """
        header, protocol = self._headerTestSetup()
        protocol.dataReceived(b'X-Foo:bar' + self.sep)
        # Cannot tell it's not a continue header until the next line arrives
        # and is not a continuation
        protocol.dataReceived(self.sep)
        self.assertEqual(header, {b'X-Foo': b'bar'})
        self.assertEqual(protocol.state, BODY)


    def test_continuedHeaderCallback(self):
        """
        If a header is split over multiple lines, L{HTTPParser} calls
        C{headerReceived} with the entire value once it is received.
        """
        header, protocol = self._headerTestSetup()
        protocol.dataReceived(b'X-Foo: bar' + self.sep)
        protocol.dataReceived(b' baz' + self.sep)
        protocol.dataReceived(b'\tquux' + self.sep)
        protocol.dataReceived(self.sep)
        self.assertEqual(header, {b'X-Foo': b'bar baz\tquux'})
        self.assertEqual(protocol.state, BODY)


    def test_fieldContentWhitespace(self):
        """
        Leading and trailing linear whitespace is stripped from the header
        value passed to the C{headerReceived} callback.
        """
        header, protocol = self._headerTestSetup()
        value = self.sep.join([b' \t ', b' bar \t', b' \t', b''])
        protocol.dataReceived(b'X-Bar:' + value)
        protocol.dataReceived(b'X-Foo:' + value)
        protocol.dataReceived(self.sep)
        self.assertEqual(header, {b'X-Foo': b'bar',
                                  b'X-Bar': b'bar'})


    def test_allHeadersCallback(self):
        """
        After the last header is received, L{HTTPParser} calls
        C{allHeadersReceived}.
        """
        called = []
        header, protocol = self._headerTestSetup()
        def allHeadersReceived():
            called.append(protocol.state)
            protocol.state = STATUS
        protocol.allHeadersReceived = allHeadersReceived
        protocol.dataReceived(self.sep)
        self.assertEqual(called, [HEADER])
        self.assertEqual(protocol.state, STATUS)


    def test_noHeaderCallback(self):
        """
        If there are no headers in the message, L{HTTPParser} does not call
        C{headerReceived}.
        """
        header, protocol = self._headerTestSetup()
        protocol.dataReceived(self.sep)
        self.assertEqual(header, {})
        self.assertEqual(protocol.state, BODY)


    def test_headersSavedOnResponse(self):
        """
        All headers received by L{HTTPParser} are added to
        L{HTTPParser.headers}.
        """
        protocol = HTTPParser()
        protocol.makeConnection(StringTransport())
        protocol.dataReceived(b'HTTP/1.1 200 OK' + self.sep)
        protocol.dataReceived(b'X-Foo: bar' + self.sep)
        protocol.dataReceived(b'X-Foo: baz' + self.sep)
        protocol.dataReceived(self.sep)
        expected = [(b'X-Foo', [b'bar', b'baz'])]
        self.assertEqual(expected, list(protocol.headers.getAllRawHeaders()))


    def test_connectionControlHeaders(self):
        """
        L{HTTPParser.isConnectionControlHeader} returns C{True} for headers
        which are always connection control headers (similar to "hop-by-hop"
        headers from RFC 2616 section 13.5.1) and C{False} for other headers.
        """
        protocol = HTTPParser()
        connHeaderNames = [
            b'content-length', b'connection', b'keep-alive', b'te', b'trailers',
            b'transfer-encoding', b'upgrade', b'proxy-connection']

        for header in connHeaderNames:
            self.assertTrue(
                protocol.isConnectionControlHeader(header),
                "Expecting %r to be a connection control header, but "
                "wasn't" % (header,))
        self.assertFalse(
            protocol.isConnectionControlHeader(b"date"),
            "Expecting the arbitrarily selected 'date' header to not be "
            "a connection control header, but was.")


    def test_switchToBodyMode(self):
        """
        L{HTTPParser.switchToBodyMode} raises L{RuntimeError} if called more
        than once.
        """
        protocol = HTTPParser()
        protocol.makeConnection(StringTransport())
        protocol.switchToBodyMode(object())
        self.assertRaises(RuntimeError, protocol.switchToBodyMode, object())



class HTTPParserRFCComplaintDelimeterTests(_HTTPParserTests, TestCase):
    """
    L{_HTTPParserTests} using standard CR LF newlines.
    """
    sep = b'\r\n'



class HTTPParserNonRFCComplaintDelimeterTests(_HTTPParserTests, TestCase):
    """
    L{_HTTPParserTests} using bare LF newlines.
    """
    sep = b'\n'



class HTTPClientParserTests(TestCase):
    """
    Tests for L{HTTPClientParser} which is responsible for parsing HTTP
    response messages.
    """
    def test_parseVersion(self):
        """
        L{HTTPClientParser.parseVersion} parses a status line into its three
        components.
        """
        protocol = HTTPClientParser(None, None)
        self.assertEqual(
            protocol.parseVersion(b'CANDY/7.2'),
            (b'CANDY', 7, 2))


    def test_parseBadVersion(self):
        """
        L{HTTPClientParser.parseVersion} raises L{ValueError} when passed an
        unparsable version.
        """
        protocol = HTTPClientParser(None, None)
        e = BadResponseVersion
        f = protocol.parseVersion

        def checkParsing(s):
            exc = self.assertRaises(e, f, s)
            self.assertEqual(exc.data, s)

        checkParsing(b'foo')
        checkParsing(b'foo/bar/baz')

        checkParsing(b'foo/')
        checkParsing(b'foo/..')

        checkParsing(b'foo/a.b')
        checkParsing(b'foo/-1.-1')


    def test_responseStatusParsing(self):
        """
        L{HTTPClientParser.statusReceived} parses the version, code, and phrase
        from the status line and stores them on the response object.
        """
        request = Request(b'GET', b'/', _boringHeaders, None)
        protocol = HTTPClientParser(request, None)
        protocol.makeConnection(StringTransport())
        protocol.dataReceived(b'HTTP/1.1 200 OK\r\n')
        self.assertEqual(protocol.response.version, (b'HTTP', 1, 1))
        self.assertEqual(protocol.response.code, 200)
        self.assertEqual(protocol.response.phrase, b'OK')


    def test_responseStatusWithoutPhrase(self):
        """
        L{HTTPClientParser.statusReceived} can parse a status line without a
        phrase (though such lines are a violation of RFC 7230, section 3.1.2;
        nevertheless some broken servers omit the phrase).
        """
        request = Request(b'GET', b'/', _boringHeaders, None)
        protocol = HTTPClientParser(request, None)
        protocol.makeConnection(StringTransport())
        protocol.dataReceived(b'HTTP/1.1 200\r\n')
        self.assertEqual(protocol.response.version, (b'HTTP', 1, 1))
        self.assertEqual(protocol.response.code, 200)
        self.assertEqual(protocol.response.phrase, b'')


    def test_badResponseStatus(self):
        """
        L{HTTPClientParser.statusReceived} raises L{ParseError} if it is called
        with a status line which cannot be parsed.
        """
        protocol = HTTPClientParser(None, None)

        def checkParsing(s):
            exc = self.assertRaises(ParseError, protocol.statusReceived, s)
            self.assertEqual(exc.data, s)

        # If there are fewer than two whitespace-delimited parts to the status
        # line, it is not valid and cannot be parsed.
        checkParsing(b'foo')

        # If the response code is not an integer, the status line is not valid
        # and cannot be parsed.
        checkParsing(b'HTTP/1.1 bar OK')


    def _noBodyTest(self, request, status, response):
        """
        Assert that L{HTTPClientParser} parses the given C{response} to
        C{request}, resulting in a response with no body and no extra bytes and
        leaving the transport in the producing state.

        @param request: A L{Request} instance which might have caused a server
            to return the given response.
        @param status: A string giving the status line of the response to be
            parsed.
        @param response: A string giving the response to be parsed.

        @return: A C{dict} of headers from the response.
        """
        header = {}
        finished = []
        body = []
        bodyDataFinished = []
        protocol = HTTPClientParser(request, finished.append)
        protocol.headerReceived = header.__setitem__
        transport = StringTransport()
        protocol.makeConnection(transport)
        # Deliver just the status to initialize the response object so we can
        # monkey-patch it to observe progress of the response parser.
        protocol.dataReceived(status)
        protocol.response._bodyDataReceived = body.append
        protocol.response._bodyDataFinished = (
            lambda: bodyDataFinished.append(True))
        protocol.dataReceived(response)
        self.assertEqual(transport.producerState, u'producing')
        self.assertEqual(protocol.state, DONE)
        self.assertEqual(body, [])
        self.assertEqual(finished, [b''])
        self.assertEqual(bodyDataFinished, [True])
        self.assertEqual(protocol.response.length, 0)
        return header


    def test_headResponse(self):
        """
        If the response is to a HEAD request, no body is expected, the body
        callback is not invoked, and the I{Content-Length} header is passed to
        the header callback.
        """
        request = Request(b'HEAD', b'/', _boringHeaders, None)
        status = b'HTTP/1.1 200 OK\r\n'
        response = (
            b'Content-Length: 10\r\n'
            b'\r\n')
        header = self._noBodyTest(request, status, response)
        self.assertEqual(header, {b'Content-Length': b'10'})


    def test_noContentResponse(self):
        """
        If the response code is I{NO CONTENT} (204), no body is expected and
        the body callback is not invoked.
        """
        request = Request(b'GET', b'/', _boringHeaders, None)
        status = b'HTTP/1.1 204 NO CONTENT\r\n'
        response = b'\r\n'
        self._noBodyTest(request, status, response)


    def test_notModifiedResponse(self):
        """
        If the response code is I{NOT MODIFIED} (304), no body is expected and
        the body callback is not invoked.
        """
        request = Request(b'GET', b'/', _boringHeaders, None)
        status = b'HTTP/1.1 304 NOT MODIFIED\r\n'
        response = b'\r\n'
        self._noBodyTest(request, status, response)


    def test_responseHeaders(self):
        """
        The response headers are added to the response object's C{headers}
        L{Headers} instance.
        """
        protocol = HTTPClientParser(
            Request(b'GET', b'/', _boringHeaders, None),
            lambda rest: None)
        protocol.makeConnection(StringTransport())
        protocol.dataReceived(b'HTTP/1.1 200 OK\r\n')
        protocol.dataReceived(b'X-Foo: bar\r\n')
        protocol.dataReceived(b'\r\n')
        self.assertEqual(
            protocol.connHeaders,
            Headers({}))
        self.assertEqual(
            protocol.response.headers,
            Headers({b'x-foo': [b'bar']}))
        self.assertIdentical(protocol.response.length, UNKNOWN_LENGTH)


    def test_connectionHeaders(self):
        """
        The connection control headers are added to the parser's C{connHeaders}
        L{Headers} instance.
        """
        protocol = HTTPClientParser(
            Request(b'GET', b'/', _boringHeaders, None),
            lambda rest: None)
        protocol.makeConnection(StringTransport())
        protocol.dataReceived(b'HTTP/1.1 200 OK\r\n')
        protocol.dataReceived(b'Content-Length: 123\r\n')
        protocol.dataReceived(b'Connection: close\r\n')
        protocol.dataReceived(b'\r\n')
        self.assertEqual(
            protocol.response.headers,
            Headers({}))
        self.assertEqual(
            protocol.connHeaders,
            Headers({b'content-length': [b'123'],
                     b'connection': [b'close']}))
        self.assertEqual(protocol.response.length, 123)


    def test_headResponseContentLengthEntityHeader(self):
        """
        If a HEAD request is made, the I{Content-Length} header in the response
        is added to the response headers, not the connection control headers.
        """
        protocol = HTTPClientParser(
            Request(b'HEAD', b'/', _boringHeaders, None),
            lambda rest: None)
        protocol.makeConnection(StringTransport())
        protocol.dataReceived(b'HTTP/1.1 200 OK\r\n')
        protocol.dataReceived(b'Content-Length: 123\r\n')
        protocol.dataReceived(b'\r\n')
        self.assertEqual(
            protocol.response.headers,
            Headers({b'content-length': [b'123']}))
        self.assertEqual(
            protocol.connHeaders,
            Headers({}))
        self.assertEqual(protocol.response.length, 0)


    def test_contentLength(self):
        """
        If a response includes a body with a length given by the
        I{Content-Length} header, the bytes which make up the body are passed
        to the C{_bodyDataReceived} callback on the L{HTTPParser}.
        """
        finished = []
        protocol = HTTPClientParser(
            Request(b'GET', b'/', _boringHeaders, None),
            finished.append)
        transport = StringTransport()
        protocol.makeConnection(transport)
        protocol.dataReceived(b'HTTP/1.1 200 OK\r\n')
        body = []
        protocol.response._bodyDataReceived = body.append
        protocol.dataReceived(b'Content-Length: 10\r\n')
        protocol.dataReceived(b'\r\n')

        # Incidentally, the transport should be paused now.  It is the response
        # object's responsibility to resume this when it is ready for bytes.
        self.assertEqual(transport.producerState, u'paused')

        self.assertEqual(protocol.state, BODY)
        protocol.dataReceived(b'x' * 6)
        self.assertEqual(body, [b'x' * 6])
        self.assertEqual(protocol.state, BODY)
        protocol.dataReceived(b'y' * 4)
        self.assertEqual(body, [b'x' * 6, b'y' * 4])
        self.assertEqual(protocol.state, DONE)
        self.assertEqual(finished, [b''])


    def test_zeroContentLength(self):
        """
        If a response includes a I{Content-Length} header indicating zero bytes
        in the response, L{Response.length} is set accordingly and no data is
        delivered to L{Response._bodyDataReceived}.
        """
        finished = []
        protocol = HTTPClientParser(
            Request(b'GET', b'/', _boringHeaders, None),
            finished.append)

        protocol.makeConnection(StringTransport())
        protocol.dataReceived(b'HTTP/1.1 200 OK\r\n')

        body = []
        protocol.response._bodyDataReceived = body.append

        protocol.dataReceived(b'Content-Length: 0\r\n')
        protocol.dataReceived(b'\r\n')

        self.assertEqual(protocol.state, DONE)
        self.assertEqual(body, [])
        self.assertEqual(finished, [b''])
        self.assertEqual(protocol.response.length, 0)


    def test_multipleContentLengthHeaders(self):
        """
        If a response includes multiple I{Content-Length} headers,
        L{HTTPClientParser.dataReceived} raises L{ValueError} to indicate that
        the response is invalid and the transport is now unusable.
        """
        protocol = HTTPClientParser(
            Request(b'GET', b'/', _boringHeaders, None),
            None)

        protocol.makeConnection(StringTransport())
        self.assertRaises(
            ValueError,
            protocol.dataReceived,
            b'HTTP/1.1 200 OK\r\n'
            b'Content-Length: 1\r\n'
            b'Content-Length: 2\r\n'
            b'\r\n')


    def test_extraBytesPassedBack(self):
        """
        If extra bytes are received past the end of a response, they are passed
        to the finish callback.
        """
        finished = []
        protocol = HTTPClientParser(
            Request(b'GET', b'/', _boringHeaders, None),
            finished.append)

        protocol.makeConnection(StringTransport())
        protocol.dataReceived(b'HTTP/1.1 200 OK\r\n')
        protocol.dataReceived(b'Content-Length: 0\r\n')
        protocol.dataReceived(b'\r\nHere is another thing!')
        self.assertEqual(protocol.state, DONE)
        self.assertEqual(finished, [b'Here is another thing!'])


    def test_extraBytesPassedBackHEAD(self):
        """
        If extra bytes are received past the end of the headers of a response
        to a HEAD request, they are passed to the finish callback.
        """
        finished = []
        protocol = HTTPClientParser(
            Request(b'HEAD', b'/', _boringHeaders, None),
            finished.append)

        protocol.makeConnection(StringTransport())
        protocol.dataReceived(b'HTTP/1.1 200 OK\r\n')
        protocol.dataReceived(b'Content-Length: 12\r\n')
        protocol.dataReceived(b'\r\nHere is another thing!')
        self.assertEqual(protocol.state, DONE)
        self.assertEqual(finished, [b'Here is another thing!'])


    def test_chunkedResponseBody(self):
        """
        If the response headers indicate the response body is encoded with the
        I{chunked} transfer encoding, the body is decoded according to that
        transfer encoding before being passed to L{Response._bodyDataReceived}.
        """
        finished = []
        protocol = HTTPClientParser(
            Request(b'GET', b'/', _boringHeaders, None),
            finished.append)
        protocol.makeConnection(StringTransport())
        protocol.dataReceived(b'HTTP/1.1 200 OK\r\n')

        body = []
        protocol.response._bodyDataReceived = body.append

        protocol.dataReceived(b'Transfer-Encoding: chunked\r\n')
        protocol.dataReceived(b'\r\n')

        # No data delivered yet
        self.assertEqual(body, [])

        # Cannot predict the length of a chunked encoded response body.
        self.assertIdentical(protocol.response.length, UNKNOWN_LENGTH)

        # Deliver some chunks and make sure the data arrives
        protocol.dataReceived(b'3\r\na')
        self.assertEqual(body, [b'a'])
        protocol.dataReceived(b'bc\r\n')
        self.assertEqual(body, [b'a', b'bc'])

        # The response's _bodyDataFinished method should be called when the last
        # chunk is received.  Extra data should be passed to the finished
        # callback.
        protocol.dataReceived(b'0\r\n\r\nextra')
        self.assertEqual(finished, [b'extra'])


    def test_unknownContentLength(self):
        """
        If a response does not include a I{Transfer-Encoding} or a
        I{Content-Length}, the end of response body is indicated by the
        connection being closed.
        """
        finished = []
        protocol = HTTPClientParser(
            Request(b'GET', b'/', _boringHeaders, None), finished.append)
        transport = StringTransport()
        protocol.makeConnection(transport)
        protocol.dataReceived(b'HTTP/1.1 200 OK\r\n')

        body = []
        protocol.response._bodyDataReceived = body.append

        protocol.dataReceived(b'\r\n')
        protocol.dataReceived(b'foo')
        protocol.dataReceived(b'bar')
        self.assertEqual(body, [b'foo', b'bar'])
        protocol.connectionLost(ConnectionDone(u"simulated end of connection"))
        self.assertEqual(finished, [b''])


    def test_contentLengthAndTransferEncoding(self):
        """
        According to RFC 2616, section 4.4, point 3, if I{Content-Length} and
        I{Transfer-Encoding: chunked} are present, I{Content-Length} MUST be
        ignored
        """
        finished = []
        protocol = HTTPClientParser(
            Request(b'GET', b'/', _boringHeaders, None), finished.append)
        transport = StringTransport()
        protocol.makeConnection(transport)
        protocol.dataReceived(b'HTTP/1.1 200 OK\r\n')

        body = []
        protocol.response._bodyDataReceived = body.append

        protocol.dataReceived(
            b'Content-Length: 102\r\n'
            b'Transfer-Encoding: chunked\r\n'
            b'\r\n'
            b'3\r\n'
            b'abc\r\n'
            b'0\r\n'
            b'\r\n')

        self.assertEqual(body, [b'abc'])
        self.assertEqual(finished, [b''])


    def test_connectionLostBeforeBody(self):
        """
        If L{HTTPClientParser.connectionLost} is called before the headers are
        finished, the C{_responseDeferred} is fired with the L{Failure} passed
        to C{connectionLost}.
        """
        transport = StringTransport()
        protocol = HTTPClientParser(Request(b'GET', b'/', _boringHeaders,
            None), None)
        protocol.makeConnection(transport)
        # Grab this here because connectionLost gets rid of the attribute
        responseDeferred = protocol._responseDeferred
        protocol.connectionLost(Failure(ArbitraryException()))

        return assertResponseFailed(
            self, responseDeferred, [ArbitraryException])


    def test_connectionLostWithError(self):
        """
        If one of the L{Response} methods called by
        L{HTTPClientParser.connectionLost} raises an exception, the exception
        is logged and not re-raised.
        """
        logObserver = EventLoggingObserver.createWithCleanup(
            self,
            globalLogPublisher
        )
        transport = StringTransport()
        protocol = HTTPClientParser(Request(b'GET', b'/', _boringHeaders, None),
                                    None)
        protocol.makeConnection(transport)

        response = []
        protocol._responseDeferred.addCallback(response.append)
        protocol.dataReceived(
            b'HTTP/1.1 200 OK\r\n'
            b'Content-Length: 1\r\n'
            b'\r\n')
        response = response[0]

        # Arrange for an exception
        def fakeBodyDataFinished(err=None):
            raise ArbitraryException()
        response._bodyDataFinished = fakeBodyDataFinished

        protocol.connectionLost(None)
        self.assertEquals(1, len(logObserver))
        event = logObserver[0]
        f = event["log_failure"]
        self.assertIsInstance(f.value, ArbitraryException)
        self.flushLoggedErrors(ArbitraryException)


    def test_noResponseAtAll(self):
        """
        If no response at all was received and the connection is lost, the
        resulting error is L{ResponseNeverReceived}.
        """
        protocol = HTTPClientParser(
            Request(b'HEAD', b'/', _boringHeaders, None),
            lambda ign: None)
        d = protocol._responseDeferred

        protocol.makeConnection(StringTransport())
        protocol.connectionLost(ConnectionLost())
        return self.assertFailure(d, ResponseNeverReceived)


    def test_someResponseButNotAll(self):
        """
        If a partial response was received and the connection is lost, the
        resulting error is L{ResponseFailed}, but not
        L{ResponseNeverReceived}.
        """
        protocol = HTTPClientParser(
            Request(b'HEAD', b'/', _boringHeaders, None),
            lambda ign: None)
        d = protocol._responseDeferred

        protocol.makeConnection(StringTransport())
        protocol.dataReceived(b'2')
        protocol.connectionLost(ConnectionLost())
        return self.assertFailure(d, ResponseFailed).addCallback(
            self.assertIsInstance, ResponseFailed)


    def test_1XXResponseIsSwallowed(self):
        """
        If a response in the 1XX range is received it just gets swallowed and
        the parser resets itself.
        """
        sample103Response = (
            b'HTTP/1.1 103 Early Hints\r\n'
            b'Server: socketserver/1.0.0\r\n'
            b'Link: </other/styles.css>; rel=preload; as=style\r\n'
            b'Link: </other/action.js>; rel=preload; as=script\r\n'
            b'\r\n'
        )

        protocol = HTTPClientParser(
            Request(b'GET', b'/', _boringHeaders, None),
            lambda ign: None
        )
        protocol.makeConnection(StringTransport())
        protocol.dataReceived(sample103Response)

        # The response should have been erased
        self.assertTrue(getattr(protocol, 'response', None) is None)
        self.assertEqual(protocol.state, STATUS)
        self.assertEqual(len(list(protocol.headers.getAllRawHeaders())), 0)
        self.assertEqual(len(list(protocol.connHeaders.getAllRawHeaders())), 0)
        self.assertTrue(protocol._everReceivedData)


    def test_1XXFollowedByFinalResponseOnlyEmitsFinal(self):
        """
        When a 1XX response is swallowed, the final response that follows it is
        the only one that gets sent to the application.
        """
        sample103Response = (
            b'HTTP/1.1 103 Early Hints\r\n'
            b'Server: socketserver/1.0.0\r\n'
            b'Link: </other/styles.css>; rel=preload; as=style\r\n'
            b'Link: </other/action.js>; rel=preload; as=script\r\n'
            b'\r\n'
        )
        following200Response = (
            b'HTTP/1.1 200 OK\r\n'
            b'Content-Length: 123\r\n'
            b'\r\n'
        )

        protocol = HTTPClientParser(
            Request(b'GET', b'/', _boringHeaders, None),
            lambda ign: None
        )
        protocol.makeConnection(StringTransport())
        protocol.dataReceived(sample103Response + following200Response)

        self.assertEqual(protocol.response.code, 200)
        self.assertEqual(
            protocol.response.headers,
            Headers({}))
        self.assertEqual(
            protocol.connHeaders,
            Headers({b'content-length': [b'123']}))
        self.assertEqual(protocol.response.length, 123)


    def test_multiple1XXResponsesAreIgnored(self):
        """
        It is acceptable for multiple 1XX responses to come through, all of
        which get ignored.
        """
        sample103Response = (
            b'HTTP/1.1 103 Early Hints\r\n'
            b'Server: socketserver/1.0.0\r\n'
            b'Link: </other/styles.css>; rel=preload; as=style\r\n'
            b'Link: </other/action.js>; rel=preload; as=script\r\n'
            b'\r\n'
        )
        following200Response = (
            b'HTTP/1.1 200 OK\r\n'
            b'Content-Length: 123\r\n'
            b'\r\n'
        )

        protocol = HTTPClientParser(
            Request(b'GET', b'/', _boringHeaders, None),
            lambda ign: None
        )
        protocol.makeConnection(StringTransport())
        protocol.dataReceived(
            sample103Response +
            sample103Response +
            sample103Response +
            following200Response
        )

        self.assertEqual(protocol.response.code, 200)
        self.assertEqual(
            protocol.response.headers,
            Headers({}))
        self.assertEqual(
            protocol.connHeaders,
            Headers({b'content-length': [b'123']}))
        self.assertEqual(protocol.response.length, 123)


    def test_ignored1XXResponseCausesLog(self):
        """
        When a 1XX response is ignored, Twisted emits a log.
        """
        logObserver = EventLoggingObserver.createWithCleanup(
            self,
            globalLogPublisher
        )
        sample103Response = (
            b'HTTP/1.1 103 Early Hints\r\n'
            b'Server: socketserver/1.0.0\r\n'
            b'Link: </other/styles.css>; rel=preload; as=style\r\n'
            b'Link: </other/action.js>; rel=preload; as=script\r\n'
            b'\r\n'
        )

        protocol = HTTPClientParser(
            Request(b'GET', b'/', _boringHeaders, None),
            lambda ign: None
        )
        protocol.makeConnection(StringTransport())
        protocol.dataReceived(sample103Response)

        self.assertEquals(1, len(logObserver))
        event = logObserver[0]
        self.assertEquals(
            event['log_format'],
            "Ignoring unexpected {code} response"
        )
        self.assertEquals(event['code'], 103)



class SlowRequest:
    """
    L{SlowRequest} is a fake implementation of L{Request} which is easily
    controlled externally (for example, by code in a test method).

    @ivar stopped: A flag indicating whether C{stopWriting} has been called.

    @ivar finished: After C{writeTo} is called, a L{Deferred} which was
        returned by that method.  L{SlowRequest} will never fire this
        L{Deferred}.
    """
    method = b'GET'
    stopped = False
    persistent = False

    def writeTo(self, transport):
        self.finished = Deferred()
        return self.finished


    def stopWriting(self):
        self.stopped = True



class SimpleRequest:
    """
    L{SimpleRequest} is a fake implementation of L{Request} which writes a
    short, fixed string to the transport passed to its C{writeTo} method and
    returns a succeeded L{Deferred}.  This vaguely emulates the behavior of a
    L{Request} with no body producer.
    """
    persistent = False

    def writeTo(self, transport):
        transport.write(b'SOME BYTES')
        return succeed(None)



class HTTP11ClientProtocolTests(TestCase):
    """
    Tests for the HTTP 1.1 client protocol implementation,
    L{HTTP11ClientProtocol}.
    """
    def setUp(self):
        """
        Create an L{HTTP11ClientProtocol} connected to a fake transport.
        """
        self.transport = StringTransport()
        self.protocol = HTTP11ClientProtocol()
        self.protocol.makeConnection(self.transport)


    def test_request(self):
        """
        L{HTTP11ClientProtocol.request} accepts a L{Request} and calls its
        C{writeTo} method with its own transport.
        """
        self.protocol.request(SimpleRequest())
        self.assertEqual(self.transport.value(), b'SOME BYTES')


    def test_secondRequest(self):
        """
        The second time L{HTTP11ClientProtocol.request} is called, it returns a
        L{Deferred} which immediately fires with a L{Failure} wrapping a
        L{RequestNotSent} exception.
        """
        self.protocol.request(SlowRequest())
        def cbNotSent(ignored):
            self.assertEqual(self.transport.value(), b'')
        d = self.assertFailure(
            self.protocol.request(SimpleRequest()), RequestNotSent)
        d.addCallback(cbNotSent)
        return d


    def test_requestAfterConnectionLost(self):
        """
        L{HTTP11ClientProtocol.request} returns a L{Deferred} which immediately
        fires with a L{Failure} wrapping a L{RequestNotSent} if called after
        the protocol has been disconnected.
        """
        self.protocol.connectionLost(
            Failure(ConnectionDone(u"sad transport")))
        def cbNotSent(ignored):
            self.assertEqual(self.transport.value(), b'')
        d = self.assertFailure(
            self.protocol.request(SimpleRequest()), RequestNotSent)
        d.addCallback(cbNotSent)
        return d


    def test_failedWriteTo(self):
        """
        If the L{Deferred} returned by L{Request.writeTo} fires with a
        L{Failure}, L{HTTP11ClientProtocol.request} disconnects its transport
        and returns a L{Deferred} which fires with a L{Failure} of
        L{RequestGenerationFailed} wrapping the underlying failure.
        """
        class BrokenRequest:
            persistent = False
            def writeTo(self, transport):
                return fail(ArbitraryException())

        d = self.protocol.request(BrokenRequest())
        def cbFailed(ignored):
            self.assertTrue(self.transport.disconnecting)
            # Simulate what would happen if the protocol had a real transport
            # and make sure no exception is raised.
            self.protocol.connectionLost(
                Failure(ConnectionDone(u"you asked for it")))
        d = assertRequestGenerationFailed(self, d, [ArbitraryException])
        d.addCallback(cbFailed)
        return d


    def test_synchronousWriteToError(self):
        """
        If L{Request.writeTo} raises an exception,
        L{HTTP11ClientProtocol.request} returns a L{Deferred} which fires with
        a L{Failure} of L{RequestGenerationFailed} wrapping that exception.
        """
        class BrokenRequest:
            persistent = False
            def writeTo(self, transport):
                raise ArbitraryException()

        d = self.protocol.request(BrokenRequest())
        return assertRequestGenerationFailed(self, d, [ArbitraryException])


    def test_connectionLostDuringRequestGeneration(self, mode=None):
        """
        If L{HTTP11ClientProtocol}'s transport is disconnected before the
        L{Deferred} returned by L{Request.writeTo} fires, the L{Deferred}
        returned by L{HTTP11ClientProtocol.request} fires with a L{Failure} of
        L{RequestTransmissionFailed} wrapping the underlying failure.
        """
        request = SlowRequest()
        d = self.protocol.request(request)
        d = assertRequestTransmissionFailed(self, d, [ArbitraryException])

        # The connection hasn't been lost yet.  The request should still be
        # allowed to do its thing.
        self.assertFalse(request.stopped)

        self.protocol.connectionLost(Failure(ArbitraryException()))

        # Now the connection has been lost.  The request should have been told
        # to stop writing itself.
        self.assertTrue(request.stopped)

        if mode == 'callback':
            request.finished.callback(None)
        elif mode == 'errback':
            request.finished.errback(Failure(AnotherArbitraryException()))
            errors = self.flushLoggedErrors(AnotherArbitraryException)
            self.assertEqual(len(errors), 1)
        else:
            # Don't fire the writeTo Deferred at all.
            pass
        return d


    def test_connectionLostBeforeGenerationFinished(self):
        """
        If the request passed to L{HTTP11ClientProtocol} finishes generation
        successfully after the L{HTTP11ClientProtocol}'s connection has been
        lost, nothing happens.
        """
        return self.test_connectionLostDuringRequestGeneration('callback')


    def test_connectionLostBeforeGenerationFailed(self):
        """
        If the request passed to L{HTTP11ClientProtocol} finished generation
        with an error after the L{HTTP11ClientProtocol}'s connection has been
        lost, nothing happens.
        """
        return self.test_connectionLostDuringRequestGeneration('errback')


    def test_errorMessageOnConnectionLostBeforeGenerationFailedDoesNotConfuse(self):
        """
        If the request passed to L{HTTP11ClientProtocol} finished generation
        with an error after the L{HTTP11ClientProtocol}'s connection has been
        lost, an error is logged that gives a non-confusing hint to user on what
        went wrong.
        """
        logObserver = EventLoggingObserver.createWithCleanup(
            self,
            globalLogPublisher
        )

        def check(ignore):
            self.assertEquals(1, len(logObserver))
            event = logObserver[0]
            self.assertIn("log_failure", event)
            self.assertEqual(event["log_format"],
                             u'Error writing request, but not in valid state '
                             u'to finalize request: {state}')
            self.assertEqual(event["state"], 'CONNECTION_LOST')

        return self.test_connectionLostDuringRequestGeneration(
            'errback').addCallback(check)


    def test_receiveSimplestResponse(self):
        """
        When a response is delivered to L{HTTP11ClientProtocol}, the
        L{Deferred} previously returned by the C{request} method is called back
        with a L{Response} instance and the connection is closed.
        """
        d = self.protocol.request(Request(b'GET', b'/', _boringHeaders, None))
        def cbRequest(response):
            self.assertEqual(response.code, 200)
            self.assertEqual(response.headers, Headers())
            self.assertTrue(self.transport.disconnecting)
            self.assertEqual(self.protocol.state, u'QUIESCENT')
        d.addCallback(cbRequest)
        self.protocol.dataReceived(
            b"HTTP/1.1 200 OK\r\n"
            b"Content-Length: 0\r\n"
            b"Connection: close\r\n"
            b"\r\n")
        return d


    def test_receiveResponseHeaders(self):
        """
        The headers included in a response delivered to L{HTTP11ClientProtocol}
        are included on the L{Response} instance passed to the callback
        returned by the C{request} method.
        """
        d = self.protocol.request(Request(b'GET', b'/', _boringHeaders, None))
        def cbRequest(response):
            expected = Headers({b'x-foo': [b'bar', b'baz']})
            self.assertEqual(response.headers, expected)
        d.addCallback(cbRequest)
        self.protocol.dataReceived(
            b"HTTP/1.1 200 OK\r\n"
            b"X-Foo: bar\r\n"
            b"X-Foo: baz\r\n"
            b"\r\n")
        return d


    def test_receiveResponseBeforeRequestGenerationDone(self):
        """
        If response bytes are delivered to L{HTTP11ClientProtocol} before the
        L{Deferred} returned by L{Request.writeTo} fires, those response bytes
        are parsed as part of the response.

        The connection is also closed, because we're in a confusing state, and
        therefore the C{quiescentCallback} isn't called.
        """
        quiescentResult = []
        transport = StringTransport()
        protocol = HTTP11ClientProtocol(quiescentResult.append)
        protocol.makeConnection(transport)

        request = SlowRequest()
        d = protocol.request(request)
        protocol.dataReceived(
            b"HTTP/1.1 200 OK\r\n"
            b"X-Foo: bar\r\n"
            b"Content-Length: 6\r\n"
            b"\r\n"
            b"foobar")
        def cbResponse(response):
            p = AccumulatingProtocol()
            whenFinished = p.closedDeferred = Deferred()
            response.deliverBody(p)
            self.assertEqual(
                protocol.state, u'TRANSMITTING_AFTER_RECEIVING_RESPONSE')
            self.assertTrue(transport.disconnecting)
            self.assertEqual(quiescentResult, [])
            return whenFinished.addCallback(
                lambda ign: (response, p.data))
        d.addCallback(cbResponse)
        def cbAllResponse(result):
            response, body = result
            self.assertEqual(response.version, (b'HTTP', 1, 1))
            self.assertEqual(response.code, 200)
            self.assertEqual(response.phrase, b'OK')
            self.assertEqual(response.headers, Headers({b'x-foo': [b'bar']}))
            self.assertEqual(body, b"foobar")

            # Also nothing bad should happen if the request does finally
            # finish, even though it is completely irrelevant.
            request.finished.callback(None)

        d.addCallback(cbAllResponse)
        return d


    def test_receiveResponseHeadersTooLong(self):
        """
        The connection is closed when the server respond with a header which
        is above the maximum line.
        """
        transport = StringTransportWithDisconnection()
        protocol = HTTP11ClientProtocol()
        transport.protocol = protocol
        protocol.makeConnection(transport)

        longLine = b'a' * LineReceiver.MAX_LENGTH
        d = protocol.request(Request(b'GET', b'/', _boringHeaders, None))

        protocol.dataReceived(
            b"HTTP/1.1 200 OK\r\n"
            b"X-Foo: " + longLine + b"\r\n"
            b"X-Ignored: ignored\r\n"
            b"\r\n"
            )

        # For now, there is no signal that something went wrong, just a
        # connection which is closed in what looks like a clean way.
        # L{LineReceiver.lineLengthExceeded} just calls loseConnection
        # without giving any reason.
        return assertResponseFailed(self, d, [ConnectionDone])


    def test_connectionLostAfterReceivingResponseBeforeRequestGenerationDone(self):
        """
        If response bytes are delivered to L{HTTP11ClientProtocol} before the
        request completes, calling C{connectionLost} on the protocol will
        result in protocol being moved to C{'CONNECTION_LOST'} state.
        """
        request = SlowRequest()
        d = self.protocol.request(request)
        self.protocol.dataReceived(
            b"HTTP/1.1 400 BAD REQUEST\r\n"
            b"Content-Length: 9\r\n"
            b"\r\n"
            b"tisk tisk")
        def cbResponse(response):
            p = AccumulatingProtocol()
            whenFinished = p.closedDeferred = Deferred()
            response.deliverBody(p)
            return whenFinished.addCallback(
                lambda ign: (response, p.data))
        d.addCallback(cbResponse)
        def cbAllResponse(ignore):
            request.finished.callback(None)
            # Nothing dire will happen when the connection is lost
            self.protocol.connectionLost(Failure(ArbitraryException()))
            self.assertEqual(self.protocol._state, u'CONNECTION_LOST')
        d.addCallback(cbAllResponse)
        return d


    def test_receiveResponseBody(self):
        """
        The C{deliverBody} method of the response object with which the
        L{Deferred} returned by L{HTTP11ClientProtocol.request} fires can be
        used to get the body of the response.
        """
        protocol = AccumulatingProtocol()
        whenFinished = protocol.closedDeferred = Deferred()
        requestDeferred = self.protocol.request(Request(b'GET', b'/', _boringHeaders, None))

        self.protocol.dataReceived(
            b"HTTP/1.1 200 OK\r\n"
            b"Content-Length: 6\r\n"
            b"\r")

        # Here's what's going on: all the response headers have been delivered
        # by this point, so the request Deferred can fire with a Response
        # object.  The body is yet to come, but that's okay, because the
        # Response object is how you *get* the body.
        result = []
        requestDeferred.addCallback(result.append)

        self.assertEqual(result, [])
        # Deliver the very last byte of the response.  It is exactly at this
        # point which the Deferred returned by request should fire.
        self.protocol.dataReceived(b"\n")
        response = result[0]

        response.deliverBody(protocol)

        self.protocol.dataReceived(b"foo")
        self.protocol.dataReceived(b"bar")

        def cbAllResponse(ignored):
            self.assertEqual(protocol.data, b"foobar")
            protocol.closedReason.trap(ResponseDone)
        whenFinished.addCallback(cbAllResponse)
        return whenFinished


    def test_responseBodyFinishedWhenConnectionLostWhenContentLengthIsUnknown(
        self):
        """
        If the length of the response body is unknown, the protocol passed to
        the response's C{deliverBody} method has its C{connectionLost}
        method called with a L{Failure} wrapping a L{PotentialDataLoss}
        exception.
        """
        requestDeferred = self.protocol.request(Request(b'GET', b'/',
            _boringHeaders, None))
        self.protocol.dataReceived(
            b"HTTP/1.1 200 OK\r\n"
            b"\r\n")

        result = []
        requestDeferred.addCallback(result.append)
        response = result[0]

        protocol = AccumulatingProtocol()
        response.deliverBody(protocol)

        self.protocol.dataReceived(b"foo")
        self.protocol.dataReceived(b"bar")

        self.assertEqual(protocol.data, b"foobar")
        self.protocol.connectionLost(
            Failure(ConnectionDone(u"low-level transport disconnected")))

        protocol.closedReason.trap(PotentialDataLoss)


    def test_chunkedResponseBodyUnfinishedWhenConnectionLost(self):
        """
        If the final chunk has not been received when the connection is lost
        (for any reason), the protocol passed to C{deliverBody} has its
        C{connectionLost} method called with a L{Failure} wrapping the
        exception for that reason.
        """
        requestDeferred = self.protocol.request(Request(b'GET', b'/',
            _boringHeaders, None))
        self.protocol.dataReceived(
            b"HTTP/1.1 200 OK\r\n"
            b"Transfer-Encoding: chunked\r\n"
            b"\r\n")

        result = []
        requestDeferred.addCallback(result.append)
        response = result[0]

        protocol = AccumulatingProtocol()
        response.deliverBody(protocol)

        self.protocol.dataReceived(b"3\r\nfoo\r\n")
        self.protocol.dataReceived(b"3\r\nbar\r\n")

        self.assertEqual(protocol.data, b"foobar")

        self.protocol.connectionLost(Failure(ArbitraryException()))

        return assertResponseFailed(
            self, fail(protocol.closedReason), [ArbitraryException, _DataLoss])


    def test_parserDataReceivedException(self):
        """
        If the parser L{HTTP11ClientProtocol} delivers bytes to in
        C{dataReceived} raises an exception, the exception is wrapped in a
        L{Failure} and passed to the parser's C{connectionLost} and then the
        L{HTTP11ClientProtocol}'s transport is disconnected.
        """
        requestDeferred = self.protocol.request(Request(b'GET', b'/',
            _boringHeaders, None))
        self.protocol.dataReceived(b'unparseable garbage goes here\r\n')
        d = assertResponseFailed(self, requestDeferred, [ParseError])
        def cbFailed(exc):
            self.assertTrue(self.transport.disconnecting)
            self.assertEqual(
                exc.reasons[0].value.data, b'unparseable garbage goes here')

            # Now do what StringTransport doesn't do but a real transport would
            # have, call connectionLost on the HTTP11ClientProtocol.  Nothing
            # is asserted about this, but it's important for it to not raise an
            # exception.
            self.protocol.connectionLost(Failure(ConnectionDone(u"it is done")))

        d.addCallback(cbFailed)
        return d


    def test_proxyStopped(self):
        """
        When the HTTP response parser is disconnected, the
        L{TransportProxyProducer} which was connected to it as a transport is
        stopped.
        """
        requestDeferred = self.protocol.request(Request(b'GET', b'/',
            _boringHeaders, None))
        transport = self.protocol._parser.transport
        self.assertIdentical(transport._producer, self.transport)
        self.protocol._disconnectParser(
            Failure(ConnectionDone(u"connection done")))
        self.assertIdentical(transport._producer, None)
        return assertResponseFailed(self, requestDeferred, [ConnectionDone])


    def test_abortClosesConnection(self):
        """
        L{HTTP11ClientProtocol.abort} will tell the transport to close its
        connection when it is invoked, and returns a C{Deferred} that fires
        when the connection is lost.
        """
        transport = StringTransport()
        protocol = HTTP11ClientProtocol()
        protocol.makeConnection(transport)
        r1 = []
        r2 = []
        protocol.abort().addCallback(r1.append)
        protocol.abort().addCallback(r2.append)
        self.assertEqual((r1, r2), ([], []))
        self.assertTrue(transport.disconnecting)

        # Disconnect protocol, the Deferreds will fire:
        protocol.connectionLost(Failure(ConnectionDone()))
        self.assertEqual(r1, [None])
        self.assertEqual(r2, [None])


    def test_abortAfterConnectionLost(self):
        """
        L{HTTP11ClientProtocol.abort} called after the connection is lost
        returns a C{Deferred} that fires immediately.
        """
        transport = StringTransport()
        protocol = HTTP11ClientProtocol()
        protocol.makeConnection(transport)
        protocol.connectionLost(Failure(ConnectionDone()))

        result = []
        protocol.abort().addCallback(result.append)
        self.assertEqual(result, [None])
        self.assertEqual(protocol._state, u"CONNECTION_LOST")


    def test_abortBeforeResponseBody(self):
        """
        The Deferred returned by L{HTTP11ClientProtocol.request} will fire
        with a L{ResponseFailed} failure containing a L{ConnectionAborted}
        exception, if the connection was aborted before all response headers
        have been received.
        """
        transport = StringTransport()
        protocol = HTTP11ClientProtocol()
        protocol.makeConnection(transport)
        result = protocol.request(Request(b'GET', b'/', _boringHeaders, None))
        protocol.abort()
        self.assertTrue(transport.disconnecting)
        protocol.connectionLost(Failure(ConnectionDone()))
        return assertResponseFailed(self, result, [ConnectionAborted])


    def test_abortAfterResponseHeaders(self):
        """
        When the connection is aborted after the response headers have
        been received and the L{Response} has been made available to
        application code, the response body protocol's C{connectionLost}
        method will be invoked with a L{ResponseFailed} failure containing a
        L{ConnectionAborted} exception.
        """
        # We need to set StringTransport to lenient mode because we'll call
        # resumeProducing on it after the connection is aborted. That's ok:
        # for real transports nothing will happen.
        transport = StringTransport(lenient=True)
        protocol = HTTP11ClientProtocol()
        protocol.makeConnection(transport)
        result = protocol.request(Request(b'GET', b'/', _boringHeaders, None))

        protocol.dataReceived(
            b"HTTP/1.1 200 OK\r\n"
            b"Content-Length: 1\r\n"
            b"\r\n"
            )

        testResult = Deferred()

        class BodyDestination(Protocol):
            """
            A body response protocol which immediately aborts the HTTP
            connection.
            """
            def connectionMade(self):
                """
                Abort the HTTP connection.
                """
                protocol.abort()

            def connectionLost(self, reason):
                """
                Make the reason for the losing of the connection available to
                the unit test via C{testResult}.
                """
                testResult.errback(reason)


        def deliverBody(response):
            """
            Connect the L{BodyDestination} response body protocol to the
            response, and then simulate connection loss after ensuring that
            the HTTP connection has been aborted.
            """
            response.deliverBody(BodyDestination())
            self.assertTrue(transport.disconnecting)
            protocol.connectionLost(Failure(ConnectionDone()))


        def checkError(error):
            self.assertIsInstance(error.response, Response)


        result.addCallback(deliverBody)
        deferred = assertResponseFailed(self, testResult,
                                        [ConnectionAborted, _DataLoss])
        return deferred.addCallback(checkError)


    def test_quiescentCallbackCalled(self):
        """
        If after a response is done the {HTTP11ClientProtocol} stays open and
        returns to QUIESCENT state, all per-request state is reset and the
        C{quiescentCallback} is called with the protocol instance.

        This is useful for implementing a persistent connection pool.

        The C{quiescentCallback} is called *before* the response-receiving
        protocol's C{connectionLost}, so that new requests triggered by end of
        first request can re-use a persistent connection.
        """
        quiescentResult = []
        def callback(p):
            self.assertEqual(p, protocol)
            self.assertEqual(p.state, u"QUIESCENT")
            quiescentResult.append(p)

        transport = StringTransport()
        protocol = HTTP11ClientProtocol(callback)
        protocol.makeConnection(transport)

        requestDeferred = protocol.request(
            Request(b'GET', b'/', _boringHeaders, None, persistent=True))
        protocol.dataReceived(
            b"HTTP/1.1 200 OK\r\n"
            b"Content-length: 3\r\n"
            b"\r\n")

        # Headers done, but still no quiescent callback:
        self.assertEqual(quiescentResult, [])

        result = []
        requestDeferred.addCallback(result.append)
        response = result[0]

        # When response body is done (i.e. connectionLost is called), note the
        # fact in quiescentResult:
        bodyProtocol = AccumulatingProtocol()
        bodyProtocol.closedDeferred = Deferred()
        bodyProtocol.closedDeferred.addCallback(
            lambda ign: quiescentResult.append(u"response done"))

        response.deliverBody(bodyProtocol)
        protocol.dataReceived(b"abc")
        bodyProtocol.closedReason.trap(ResponseDone)
        # Quiescent callback called *before* protocol handling the response
        # body gets its connectionLost called:
        self.assertEqual(quiescentResult, [protocol, u"response done"])

        # Make sure everything was cleaned up:
        self.assertEqual(protocol._parser, None)
        self.assertEqual(protocol._finishedRequest, None)
        self.assertEqual(protocol._currentRequest, None)
        self.assertEqual(protocol._transportProxy, None)
        self.assertEqual(protocol._responseDeferred, None)


    def test_transportProducingWhenQuiescentAfterFullBody(self):
        """
        The C{quiescentCallback} passed to L{HTTP11ClientProtocol} will only be
        invoked once that protocol is in a state similar to its initial state.
        One of the aspects of this initial state is the producer-state of its
        transport; an L{HTTP11ClientProtocol} begins with a transport that is
        producing, i.e. not C{pauseProducing}'d.

        Therefore, when C{quiescentCallback} is invoked the protocol will still
        be producing.
        """
        quiescentResult = []
        def callback(p):
            self.assertEqual(p, protocol)
            self.assertEqual(p.state, u"QUIESCENT")
            quiescentResult.append(p)

        transport = StringTransport()
        protocol = HTTP11ClientProtocol(callback)
        protocol.makeConnection(transport)
        requestDeferred = protocol.request(
            Request(b'GET', b'/', _boringHeaders, None, persistent=True))
        protocol.dataReceived(
            b"HTTP/1.1 200 OK\r\n"
            b"Content-length: 3\r\n"
            b"\r\n"
            b"BBB" # _full_ content of the response.
        )

        response = self.successResultOf(requestDeferred)
        # Sanity check: response should have full response body, just waiting
        # for deliverBody
        self.assertEqual(response._state, u'DEFERRED_CLOSE')

        # The transport is quiescent, because the response has been received.
        # If we were connection pooling here, it would have been returned to
        # the pool.
        self.assertEqual(len(quiescentResult), 1)

        # And that transport is totally still reading, right? Because it would
        # leak forever if it were sitting there disconnected from the
        # reactor...
        self.assertEqual(transport.producerState, u'producing')


    def test_quiescentCallbackCalledEmptyResponse(self):
        """
        The quiescentCallback is called before the request C{Deferred} fires,
        in cases where the response has no body.
        """
        quiescentResult = []
        def callback(p):
            self.assertEqual(p, protocol)
            self.assertEqual(p.state, u"QUIESCENT")
            quiescentResult.append(p)

        transport = StringTransport()
        protocol = HTTP11ClientProtocol(callback)
        protocol.makeConnection(transport)

        requestDeferred = protocol.request(
            Request(b'GET', b'/', _boringHeaders, None, persistent=True))
        requestDeferred.addCallback(quiescentResult.append)
        protocol.dataReceived(
            b"HTTP/1.1 200 OK\r\n"
            b"Content-length: 0\r\n"
            b"\r\n")

        self.assertEqual(len(quiescentResult), 2)
        self.assertIdentical(quiescentResult[0], protocol)
        self.assertIsInstance(quiescentResult[1], Response)


    def test_quiescentCallbackNotCalled(self):
        """
        If after a response is done the {HTTP11ClientProtocol} returns a
        C{Connection: close} header in the response, the C{quiescentCallback}
        is not called and the connection is lost.
        """
        quiescentResult = []
        transport = StringTransport()
        protocol = HTTP11ClientProtocol(quiescentResult.append)
        protocol.makeConnection(transport)

        requestDeferred = protocol.request(
            Request(b'GET', b'/', _boringHeaders, None, persistent=True))
        protocol.dataReceived(
            b"HTTP/1.1 200 OK\r\n"
            b"Content-length: 0\r\n"
            b"Connection: close\r\n"
            b"\r\n")

        result = []
        requestDeferred.addCallback(result.append)
        response = result[0]

        bodyProtocol = AccumulatingProtocol()
        response.deliverBody(bodyProtocol)
        bodyProtocol.closedReason.trap(ResponseDone)
        self.assertEqual(quiescentResult, [])
        self.assertTrue(transport.disconnecting)


    def test_quiescentCallbackNotCalledNonPersistentQuery(self):
        """
        If the request was non-persistent (i.e. sent C{Connection: close}),
        the C{quiescentCallback} is not called and the connection is lost.
        """
        quiescentResult = []
        transport = StringTransport()
        protocol = HTTP11ClientProtocol(quiescentResult.append)
        protocol.makeConnection(transport)

        requestDeferred = protocol.request(
            Request(b'GET', b'/', _boringHeaders, None, persistent=False))
        protocol.dataReceived(
            b"HTTP/1.1 200 OK\r\n"
            b"Content-length: 0\r\n"
            b"\r\n")

        result = []
        requestDeferred.addCallback(result.append)
        response = result[0]

        bodyProtocol = AccumulatingProtocol()
        response.deliverBody(bodyProtocol)
        bodyProtocol.closedReason.trap(ResponseDone)
        self.assertEqual(quiescentResult, [])
        self.assertTrue(transport.disconnecting)


    def test_quiescentCallbackThrows(self):
        """
        If C{quiescentCallback} throws an exception, the error is logged and
        protocol is disconnected.
        """
        def callback(p):
            raise ZeroDivisionError()

        logObserver = EventLoggingObserver.createWithCleanup(
            self,
            globalLogPublisher
        )

        transport = StringTransport()
        protocol = HTTP11ClientProtocol(callback)
        protocol.makeConnection(transport)

        requestDeferred = protocol.request(
            Request(b'GET', b'/', _boringHeaders, None, persistent=True))
        protocol.dataReceived(
            b"HTTP/1.1 200 OK\r\n"
            b"Content-length: 0\r\n"
            b"\r\n")

        result = []
        requestDeferred.addCallback(result.append)
        response = result[0]
        bodyProtocol = AccumulatingProtocol()
        response.deliverBody(bodyProtocol)
        bodyProtocol.closedReason.trap(ResponseDone)

        self.assertEquals(1, len(logObserver))
        event = logObserver[0]
        f = event["log_failure"]
        self.assertIsInstance(f.value, ZeroDivisionError)

        self.flushLoggedErrors(ZeroDivisionError)
        self.assertTrue(transport.disconnecting)


    def test_cancelBeforeResponse(self):
        """
        The L{Deferred} returned by L{HTTP11ClientProtocol.request} will fire
        with a L{ResponseNeverReceived} failure containing a L{CancelledError}
        exception if the request was cancelled before any response headers were
        received.
        """
        transport = StringTransport()
        protocol = HTTP11ClientProtocol()
        protocol.makeConnection(transport)
        result = protocol.request(Request(b'GET', b'/', _boringHeaders, None))
        result.cancel()
        self.assertTrue(transport.disconnected)
        return assertWrapperExceptionTypes(
            self, result, ResponseNeverReceived, [CancelledError])


    def test_cancelDuringResponse(self):
        """
        The L{Deferred} returned by L{HTTP11ClientProtocol.request} will fire
        with a L{ResponseFailed} failure containing a L{CancelledError}
        exception if the request was cancelled before all response headers were
        received.
        """
        transport = StringTransport()
        protocol = HTTP11ClientProtocol()
        protocol.makeConnection(transport)
        result = protocol.request(Request(b'GET', b'/', _boringHeaders, None))
        protocol.dataReceived(b"HTTP/1.1 200 OK\r\n")
        result.cancel()
        self.assertTrue(transport.disconnected)
        return assertResponseFailed(self, result, [CancelledError])


    def assertCancelDuringBodyProduction(self, producerLength):
        """
        The L{Deferred} returned by L{HTTP11ClientProtocol.request} will fire
        with a L{RequestGenerationFailed} failure containing a
        L{CancelledError} exception if the request was cancelled before a
        C{bodyProducer} has finished producing.
        """
        transport = StringTransport()
        protocol = HTTP11ClientProtocol()
        protocol.makeConnection(transport)
        producer = StringProducer(producerLength)

        nonLocal = {'cancelled': False}
        def cancel(ign):
            nonLocal['cancelled'] = True
        def startProducing(consumer):
            producer.consumer = consumer
            producer.finished = Deferred(cancel)
            return producer.finished
        producer.startProducing = startProducing

        result = protocol.request(Request(b'POST', b'/bar', _boringHeaders,
                                          producer))
        producer.consumer.write(b'x' * 5)
        result.cancel()
        self.assertTrue(transport.disconnected)
        self.assertTrue(nonLocal['cancelled'])
        return assertRequestGenerationFailed(self, result, [CancelledError])


    def test_cancelDuringBodyProduction(self):
        """
        The L{Deferred} returned by L{HTTP11ClientProtocol.request} will fire
        with a L{RequestGenerationFailed} failure containing a
        L{CancelledError} exception if the request was cancelled before a
        C{bodyProducer} with an explicit length has finished producing.
        """
        return self.assertCancelDuringBodyProduction(10)


    def test_cancelDuringChunkedBodyProduction(self):
        """
        The L{Deferred} returned by L{HTTP11ClientProtocol.request} will fire
        with a L{RequestGenerationFailed} failure containing a
        L{CancelledError} exception if the request was cancelled before a
        C{bodyProducer} with C{UNKNOWN_LENGTH} has finished producing.
        """
        return self.assertCancelDuringBodyProduction(UNKNOWN_LENGTH)



@implementer(IBodyProducer)
class StringProducer:
    """
    L{StringProducer} is a dummy body producer.

    @ivar stopped: A flag which indicates whether or not C{stopProducing} has
        been called.
    @ivar consumer: After C{startProducing} is called, the value of the
        C{consumer} argument to that method.
    @ivar finished: After C{startProducing} is called, a L{Deferred} which was
        returned by that method.  L{StringProducer} will never fire this
        L{Deferred}.
    """

    stopped = False

    def __init__(self, length):
        self.length = length


    def startProducing(self, consumer):
        self.consumer = consumer
        self.finished = Deferred()
        return self.finished


    def stopProducing(self):
        self.stopped = True



class RequestTests(TestCase):
    """
    Tests for L{Request}.
    """
    def setUp(self):
        self.transport = StringTransport()


    def test_sendSimplestRequest(self):
        """
        L{Request.writeTo} formats the request data and writes it to the given
        transport.
        """
        Request(b'GET', b'/', _boringHeaders, None).writeTo(self.transport)
        self.assertEqual(
            self.transport.value(),
            b"GET / HTTP/1.1\r\n"
            b"Connection: close\r\n"
            b"Host: example.com\r\n"
            b"\r\n")


    def test_sendSimplestPersistentRequest(self):
        """
        A pesistent request does not send 'Connection: close' header.
        """
        req = Request(b'GET', b'/', _boringHeaders, None, persistent=True)
        req.writeTo(self.transport)
        self.assertEqual(
            self.transport.value(),
            b"GET / HTTP/1.1\r\n"
            b"Host: example.com\r\n"
            b"\r\n")


    def test_sendRequestHeaders(self):
        """
        L{Request.writeTo} formats header data and writes it to the given
        transport.
        """
        headers = Headers({b'x-foo': [b'bar', b'baz'],
                           b'host': [b'example.com']})
        Request(b'GET', b'/foo', headers, None).writeTo(self.transport)
        lines = self.transport.value().split(b'\r\n')
        self.assertEqual(lines[0], b"GET /foo HTTP/1.1")
        self.assertEqual(lines[-2:], [b"", b""])
        del lines[0], lines[-2:]
        lines.sort()
        self.assertEqual(
            lines,
            [b"Connection: close",
             b"Host: example.com",
             b"X-Foo: bar",
             b"X-Foo: baz"])


    def test_sendChunkedRequestBody(self):
        """
        L{Request.writeTo} uses chunked encoding to write data from the request
        body producer to the given transport.  It registers the request body
        producer with the transport.
        """
        producer = StringProducer(UNKNOWN_LENGTH)
        request = Request(b'POST', b'/bar', _boringHeaders, producer)
        request.writeTo(self.transport)

        self.assertNotIdentical(producer.consumer, None)
        self.assertIdentical(self.transport.producer, producer)
        self.assertTrue(self.transport.streaming)

        self.assertEqual(
            self.transport.value(),
            b"POST /bar HTTP/1.1\r\n"
            b"Connection: close\r\n"
            b"Transfer-Encoding: chunked\r\n"
            b"Host: example.com\r\n"
            b"\r\n")
        self.transport.clear()

        producer.consumer.write(b'x' * 3)
        producer.consumer.write(b'y' * 15)
        producer.finished.callback(None)
        self.assertIdentical(self.transport.producer, None)
        self.assertEqual(
            self.transport.value(),
            b"3\r\n"
            b"xxx\r\n"
            b"f\r\n"
            b"yyyyyyyyyyyyyyy\r\n"
            b"0\r\n"
            b"\r\n")


    def test_sendChunkedRequestBodyWithError(self):
        """
        If L{Request} is created with a C{bodyProducer} without a known length
        and the L{Deferred} returned from its C{startProducing} method fires
        with a L{Failure}, the L{Deferred} returned by L{Request.writeTo} fires
        with that L{Failure} and the body producer is unregistered from the
        transport.  The final zero-length chunk is not written to the
        transport.
        """
        producer = StringProducer(UNKNOWN_LENGTH)
        request = Request(b'POST', b'/bar', _boringHeaders, producer)
        writeDeferred = request.writeTo(self.transport)
        self.transport.clear()
        producer.finished.errback(ArbitraryException())
        def cbFailed(ignored):
            self.assertEqual(self.transport.value(), b"")
            self.assertIdentical(self.transport.producer, None)
        d = self.assertFailure(writeDeferred, ArbitraryException)
        d.addCallback(cbFailed)
        return d


    def test_sendRequestBodyWithLength(self):
        """
        If L{Request} is created with a C{bodyProducer} with a known length,
        that length is sent as the value for the I{Content-Length} header and
        chunked encoding is not used.
        """
        producer = StringProducer(3)
        request = Request(b'POST', b'/bar', _boringHeaders, producer)
        request.writeTo(self.transport)

        self.assertNotIdentical(producer.consumer, None)
        self.assertIdentical(self.transport.producer, producer)
        self.assertTrue(self.transport.streaming)

        self.assertEqual(
            self.transport.value(),
            b"POST /bar HTTP/1.1\r\n"
            b"Connection: close\r\n"
            b"Content-Length: 3\r\n"
            b"Host: example.com\r\n"
            b"\r\n")
        self.transport.clear()

        producer.consumer.write(b'abc')
        producer.finished.callback(None)
        self.assertIdentical(self.transport.producer, None)
        self.assertEqual(self.transport.value(), b"abc")


    def _sendRequestEmptyBodyWithLength(self, method):
        """
        Verify that the message generated by a L{Request} initialized with
        the given method and C{None} as the C{bodyProducer} includes
        I{Content-Length: 0} in the header.

        @param method: The HTTP method issue in the request.
        @type method: L{bytes}
        """
        request = Request(method, b"/foo", _boringHeaders, None)
        request.writeTo(self.transport)

        self.assertEqual(
            self.transport.value(),
            method + b" /foo HTTP/1.1\r\n"
            b"Connection: close\r\n"
            b"Content-Length: 0\r\n"
            b"Host: example.com\r\n"
            b"\r\n")


    def test_sendPUTRequestEmptyBody(self):
        """
        If I{PUT} L{Request} is created without a C{bodyProducer},
        I{Content-Length: 0} is included in the header and chunked
        encoding is not used.
        """
        self._sendRequestEmptyBodyWithLength(b"PUT")


    def test_sendPOSTRequestEmptyBody(self):
        """
        If I{POST} L{Request} is created without a C{bodyProducer},
        I{Content-Length: 0} is included in the header and chunked
        encoding is not used.
        """
        self._sendRequestEmptyBodyWithLength(b"POST")


    def test_sendRequestBodyWithTooFewBytes(self):
        """
        If L{Request} is created with a C{bodyProducer} with a known length and
        the producer does not produce that many bytes, the L{Deferred} returned
        by L{Request.writeTo} fires with a L{Failure} wrapping a
        L{WrongBodyLength} exception.
        """
        producer = StringProducer(3)
        request = Request(b'POST', b'/bar', _boringHeaders, producer)
        writeDeferred = request.writeTo(self.transport)
        producer.consumer.write(b'ab')
        producer.finished.callback(None)
        self.assertIdentical(self.transport.producer, None)
        return self.assertFailure(writeDeferred, WrongBodyLength)


    def _sendRequestBodyWithTooManyBytesTest(self, finisher):
        """
        Verify that when too many bytes have been written by a body producer
        and then the body producer's C{startProducing} L{Deferred} fires that
        the producer is unregistered from the transport and that the
        L{Deferred} returned from L{Request.writeTo} is fired with a L{Failure}
        wrapping a L{WrongBodyLength}.

        @param finisher: A callable which will be invoked with the body
            producer after too many bytes have been written to the transport.
            It should fire the startProducing Deferred somehow.
        """
        producer = StringProducer(3)
        request = Request(b'POST', b'/bar', _boringHeaders, producer)
        writeDeferred = request.writeTo(self.transport)

        producer.consumer.write(b'ab')

        # The producer hasn't misbehaved yet, so it shouldn't have been
        # stopped.
        self.assertFalse(producer.stopped)

        producer.consumer.write(b'cd')

        # Now the producer *has* misbehaved, so we should have tried to
        # make it stop.
        self.assertTrue(producer.stopped)

        # The transport should have had the producer unregistered from it as
        # well.
        self.assertIdentical(self.transport.producer, None)

        def cbFailed(exc):
            # The "cd" should not have been written to the transport because
            # the request can now locally be recognized to be invalid.  If we
            # had written the extra bytes, the server could have decided to
            # start processing the request, which would be bad since we're
            # going to indicate failure locally.
            self.assertEqual(
                self.transport.value(),
                b"POST /bar HTTP/1.1\r\n"
                b"Connection: close\r\n"
                b"Content-Length: 3\r\n"
                b"Host: example.com\r\n"
                b"\r\n"
                b"ab")
            self.transport.clear()

            # Subsequent writes should be ignored, as should firing the
            # Deferred returned from startProducing.
            self.assertRaises(ExcessWrite, producer.consumer.write, b'ef')

            # Likewise, if the Deferred returned from startProducing fires,
            # this should more or less be ignored (aside from possibly logging
            # an error).
            finisher(producer)

            # There should have been nothing further written to the transport.
            self.assertEqual(self.transport.value(), b"")

        d = self.assertFailure(writeDeferred, WrongBodyLength)
        d.addCallback(cbFailed)
        return d


    def test_sendRequestBodyWithTooManyBytes(self):
        """
        If L{Request} is created with a C{bodyProducer} with a known length and
        the producer tries to produce more than than many bytes, the
        L{Deferred} returned by L{Request.writeTo} fires with a L{Failure}
        wrapping a L{WrongBodyLength} exception.
        """
        def finisher(producer):
            producer.finished.callback(None)
        return self._sendRequestBodyWithTooManyBytesTest(finisher)


    def test_sendRequestBodyErrorWithTooManyBytes(self):
        """
        If L{Request} is created with a C{bodyProducer} with a known length and
        the producer tries to produce more than than many bytes, the
        L{Deferred} returned by L{Request.writeTo} fires with a L{Failure}
        wrapping a L{WrongBodyLength} exception.
        """
        logObserver = EventLoggingObserver.createWithCleanup(
            self,
            globalLogPublisher
        )

        def finisher(producer):
            producer.finished.errback(ArbitraryException())
            event = logObserver[0]
            self.assertIn("log_failure", event)
            f = event["log_failure"]
            self.assertIsInstance(f.value, ArbitraryException)
            errors = self.flushLoggedErrors(ArbitraryException)
            self.assertEqual(len(errors), 1)
        return self._sendRequestBodyWithTooManyBytesTest(finisher)


    def test_sendRequestBodyErrorWithConsumerError(self):
        """
        Though there should be no way for the internal C{finishedConsuming}
        L{Deferred} in L{Request._writeToBodyProducerContentLength} to fire a
        L{Failure} after the C{finishedProducing} L{Deferred} has fired, in
        case this does happen, the error should be logged with a message about
        how there's probably a bug in L{Request}.

        This is a whitebox test.
        """
        logObserver = EventLoggingObserver.createWithCleanup(
            self,
            globalLogPublisher
        )
        producer = StringProducer(3)
        request = Request(b'POST', b'/bar', _boringHeaders, producer)
        request.writeTo(self.transport)

        finishedConsuming = producer.consumer._finished

        producer.consumer.write(b'abc')
        producer.finished.callback(None)

        finishedConsuming.errback(ArbitraryException())
        event = logObserver[0]
        self.assertIn("log_failure", event)
        f = event["log_failure"]
        self.assertIsInstance(f.value, ArbitraryException)
        self.assertEqual(len(self.flushLoggedErrors(ArbitraryException)), 1)


    def _sendRequestBodyFinishedEarlyThenTooManyBytes(self, finisher):
        """
        Verify that if the body producer fires its Deferred and then keeps
        writing to the consumer that the extra writes are ignored and the
        L{Deferred} returned by L{Request.writeTo} fires with a L{Failure}
        wrapping the most appropriate exception type.
        """
        producer = StringProducer(3)
        request = Request(b'POST', b'/bar', _boringHeaders, producer)
        writeDeferred = request.writeTo(self.transport)

        producer.consumer.write(b'ab')
        finisher(producer)
        self.assertIdentical(self.transport.producer, None)
        self.transport.clear()
        self.assertRaises(ExcessWrite, producer.consumer.write, b'cd')
        self.assertEqual(self.transport.value(), b"")
        return writeDeferred


    def test_sendRequestBodyFinishedEarlyThenTooManyBytes(self):
        """
        If the request body producer indicates it is done by firing the
        L{Deferred} returned from its C{startProducing} method but then goes on
        to write too many bytes, the L{Deferred} returned by {Request.writeTo}
        fires with a L{Failure} wrapping L{WrongBodyLength}.
        """
        def finisher(producer):
            producer.finished.callback(None)
        return self.assertFailure(
            self._sendRequestBodyFinishedEarlyThenTooManyBytes(finisher),
            WrongBodyLength)


    def test_sendRequestBodyErroredEarlyThenTooManyBytes(self):
        """
        If the request body producer indicates an error by firing the
        L{Deferred} returned from its C{startProducing} method but then goes on
        to write too many bytes, the L{Deferred} returned by {Request.writeTo}
        fires with that L{Failure} and L{WrongBodyLength} is logged.
        """
        def finisher(producer):
            producer.finished.errback(ArbitraryException())
        return self.assertFailure(
            self._sendRequestBodyFinishedEarlyThenTooManyBytes(finisher),
            ArbitraryException)


    def test_sendChunkedRequestBodyFinishedThenWriteMore(self, _with=None):
        """
        If the request body producer with an unknown length tries to write
        after firing the L{Deferred} returned by its C{startProducing} method,
        the C{write} call raises an exception and does not write anything to
        the underlying transport.
        """
        producer = StringProducer(UNKNOWN_LENGTH)
        request = Request(b'POST', b'/bar', _boringHeaders, producer)
        writeDeferred = request.writeTo(self.transport)
        producer.finished.callback(_with)
        self.transport.clear()

        self.assertRaises(ExcessWrite, producer.consumer.write, b'foo')
        self.assertEqual(self.transport.value(), b"")
        return writeDeferred


    def test_sendChunkedRequestBodyFinishedWithErrorThenWriteMore(self):
        """
        If the request body producer with an unknown length tries to write
        after firing the L{Deferred} returned by its C{startProducing} method
        with a L{Failure}, the C{write} call raises an exception and does not
        write anything to the underlying transport.
        """
        d = self.test_sendChunkedRequestBodyFinishedThenWriteMore(
            Failure(ArbitraryException()))
        return self.assertFailure(d, ArbitraryException)


    def test_sendRequestBodyWithError(self):
        """
        If the L{Deferred} returned from the C{startProducing} method of the
        L{IBodyProducer} passed to L{Request} fires with a L{Failure}, the
        L{Deferred} returned from L{Request.writeTo} fails with that
        L{Failure}.
        """
        producer = StringProducer(5)
        request = Request(b'POST', b'/bar', _boringHeaders, producer)
        writeDeferred = request.writeTo(self.transport)

        # Sanity check - the producer should be registered with the underlying
        # transport.
        self.assertIdentical(self.transport.producer, producer)
        self.assertTrue(self.transport.streaming)

        producer.consumer.write(b'ab')
        self.assertEqual(
            self.transport.value(),
            b"POST /bar HTTP/1.1\r\n"
            b"Connection: close\r\n"
            b"Content-Length: 5\r\n"
            b"Host: example.com\r\n"
            b"\r\n"
            b"ab")

        self.assertFalse(self.transport.disconnecting)
        producer.finished.errback(Failure(ArbitraryException()))

        # Disconnection is handled by a higher level.  Request should leave the
        # transport alone in this case.
        self.assertFalse(self.transport.disconnecting)

        # Oh.  Except it should unregister the producer that it registered.
        self.assertIdentical(self.transport.producer, None)

        return self.assertFailure(writeDeferred, ArbitraryException)


    def test_hostHeaderRequired(self):
        """
        L{Request.writeTo} raises L{BadHeaders} if there is not exactly one
        I{Host} header and writes nothing to the given transport.
        """
        request = Request(b'GET', b'/', Headers({}), None)
        self.assertRaises(BadHeaders, request.writeTo, self.transport)
        self.assertEqual(self.transport.value(), b'')

        request = Request(b'GET', b'/',
            Headers({b'Host': [b'example.com', b'example.org']}), None)
        self.assertRaises(BadHeaders, request.writeTo, self.transport)
        self.assertEqual(self.transport.value(), b'')


    def test_stopWriting(self):
        """
        L{Request.stopWriting} calls its body producer's C{stopProducing}
        method.
        """
        producer = StringProducer(3)
        request = Request(b'GET', b'/', _boringHeaders, producer)
        request.writeTo(self.transport)
        self.assertFalse(producer.stopped)
        request.stopWriting()
        self.assertTrue(producer.stopped)


    def test_brokenStopProducing(self):
        """
        If the body producer's C{stopProducing} method raises an exception,
        L{Request.stopWriting} logs it and does not re-raise it.
        """
        logObserver = EventLoggingObserver.createWithCleanup(
            self,
            globalLogPublisher
        )
        producer = StringProducer(3)
        def brokenStopProducing():
            raise ArbitraryException(u"stopProducing is busted")
        producer.stopProducing = brokenStopProducing

        request = Request(b'GET', b'/', _boringHeaders, producer)
        request.writeTo(self.transport)
        request.stopWriting()
        self.assertEqual(
            len(self.flushLoggedErrors(ArbitraryException)), 1)
        self.assertEquals(1, len(logObserver))
        event = logObserver[0]
        self.assertIn("log_failure", event)
        f = event["log_failure"]
        self.assertIsInstance(f.value, ArbitraryException)



class LengthEnforcingConsumerTests(TestCase):
    """
    Tests for L{LengthEnforcingConsumer}.
    """
    def setUp(self):
        self.result = Deferred()
        self.producer = StringProducer(10)
        self.transport = StringTransport()
        self.enforcer = LengthEnforcingConsumer(
            self.producer, self.transport, self.result)


    def test_write(self):
        """
        L{LengthEnforcingConsumer.write} calls the wrapped consumer's C{write}
        method with the bytes it is passed as long as there are fewer of them
        than the C{length} attribute indicates remain to be received.
        """
        self.enforcer.write(b'abc')
        self.assertEqual(self.transport.value(), b'abc')
        self.transport.clear()
        self.enforcer.write(b'def')
        self.assertEqual(self.transport.value(), b'def')


    def test_finishedEarly(self):
        """
        L{LengthEnforcingConsumer._noMoreWritesExpected} raises
        L{WrongBodyLength} if it is called before the indicated number of bytes
        have been written.
        """
        self.enforcer.write(b'x' * 9)
        self.assertRaises(WrongBodyLength, self.enforcer._noMoreWritesExpected)


    def test_writeTooMany(self, _unregisterAfter=False):
        """
        If it is called with a total number of bytes exceeding the indicated
        limit passed to L{LengthEnforcingConsumer.__init__},
        L{LengthEnforcingConsumer.write} fires the L{Deferred} with a
        L{Failure} wrapping a L{WrongBodyLength} and also calls the
        C{stopProducing} method of the producer.
        """
        self.enforcer.write(b'x' * 10)
        self.assertFalse(self.producer.stopped)
        self.enforcer.write(b'x')
        self.assertTrue(self.producer.stopped)
        if _unregisterAfter:
            self.enforcer._noMoreWritesExpected()
        return self.assertFailure(self.result, WrongBodyLength)


    def test_writeAfterNoMoreExpected(self):
        """
        If L{LengthEnforcingConsumer.write} is called after
        L{LengthEnforcingConsumer._noMoreWritesExpected}, it calls the
        producer's C{stopProducing} method and raises L{ExcessWrite}.
        """
        self.enforcer.write(b'x' * 10)
        self.enforcer._noMoreWritesExpected()
        self.assertFalse(self.producer.stopped)
        self.assertRaises(ExcessWrite, self.enforcer.write, b'x')
        self.assertTrue(self.producer.stopped)


    def test_finishedLate(self):
        """
        L{LengthEnforcingConsumer._noMoreWritesExpected} does nothing (in
        particular, it does not raise any exception) if called after too many
        bytes have been passed to C{write}.
        """
        return self.test_writeTooMany(True)


    def test_finished(self):
        """
        If L{LengthEnforcingConsumer._noMoreWritesExpected} is called after
        the correct number of bytes have been written it returns L{None}.
        """
        self.enforcer.write(b'x' * 10)
        self.assertIdentical(self.enforcer._noMoreWritesExpected(), None)


    def test_stopProducingRaises(self):
        """
        If L{LengthEnforcingConsumer.write} calls the producer's
        C{stopProducing} because too many bytes were written and the
        C{stopProducing} method raises an exception, the exception is logged
        and the L{LengthEnforcingConsumer} still errbacks the finished
        L{Deferred}.
        """
        def brokenStopProducing():
            StringProducer.stopProducing(self.producer)
            raise ArbitraryException(u"stopProducing is busted")
        self.producer.stopProducing = brokenStopProducing

        def cbFinished(ignored):
            self.assertEqual(
                len(self.flushLoggedErrors(ArbitraryException)), 1)
        d = self.test_writeTooMany()
        d.addCallback(cbFinished)
        return d



class RequestBodyConsumerTests(TestCase):
    """
    Tests for L{ChunkedEncoder} which sits between an L{ITransport} and a
    request/response body producer and chunked encodes everything written to
    it.
    """
    def test_interface(self):
        """
        L{ChunkedEncoder} instances provide L{IConsumer}.
        """
        self.assertTrue(
            verifyObject(IConsumer, ChunkedEncoder(StringTransport())))


    def test_write(self):
        """
        L{ChunkedEncoder.write} writes to the transport the chunked encoded
        form of the bytes passed to it.
        """
        transport = StringTransport()
        encoder = ChunkedEncoder(transport)
        encoder.write(b'foo')
        self.assertEqual(transport.value(), b'3\r\nfoo\r\n')
        transport.clear()
        encoder.write(b'x' * 16)
        self.assertEqual(transport.value(), b'10\r\n' + b'x' * 16 + b'\r\n')


    def test_producerRegistration(self):
        """
        L{ChunkedEncoder.registerProducer} registers the given streaming
        producer with its transport and L{ChunkedEncoder.unregisterProducer}
        writes a zero-length chunk to its transport and unregisters the
        transport's producer.
        """
        transport = StringTransport()
        producer = object()
        encoder = ChunkedEncoder(transport)
        encoder.registerProducer(producer, True)
        self.assertIdentical(transport.producer, producer)
        self.assertTrue(transport.streaming)
        encoder.unregisterProducer()
        self.assertIdentical(transport.producer, None)
        self.assertEqual(transport.value(), b'0\r\n\r\n')



class TransportProxyProducerTests(TestCase):
    """
    Tests for L{TransportProxyProducer} which proxies the L{IPushProducer}
    interface of a transport.
    """
    def test_interface(self):
        """
        L{TransportProxyProducer} instances provide L{IPushProducer}.
        """
        self.assertTrue(
            verifyObject(IPushProducer, TransportProxyProducer(None)))


    def test_stopProxyingUnreferencesProducer(self):
        """
        L{TransportProxyProducer.stopProxying} drops the reference to the
        wrapped L{IPushProducer} provider.
        """
        transport = StringTransport()
        proxy = TransportProxyProducer(transport)
        self.assertIdentical(proxy._producer, transport)
        proxy.stopProxying()
        self.assertIdentical(proxy._producer, None)


    def test_resumeProducing(self):
        """
        L{TransportProxyProducer.resumeProducing} calls the wrapped
        transport's C{resumeProducing} method unless told to stop proxying.
        """
        transport = StringTransport()
        transport.pauseProducing()

        proxy = TransportProxyProducer(transport)
        # The transport should still be paused.
        self.assertEqual(transport.producerState, u'paused')
        proxy.resumeProducing()
        # The transport should now be resumed.
        self.assertEqual(transport.producerState, u'producing')

        transport.pauseProducing()
        proxy.stopProxying()

        # The proxy should no longer do anything to the transport.
        proxy.resumeProducing()
        self.assertEqual(transport.producerState, u'paused')


    def test_pauseProducing(self):
        """
        L{TransportProxyProducer.pauseProducing} calls the wrapped transport's
        C{pauseProducing} method unless told to stop proxying.
        """
        transport = StringTransport()

        proxy = TransportProxyProducer(transport)
        # The transport should still be producing.
        self.assertEqual(transport.producerState, u'producing')
        proxy.pauseProducing()
        # The transport should now be paused.
        self.assertEqual(transport.producerState, u'paused')

        transport.resumeProducing()
        proxy.stopProxying()

        # The proxy should no longer do anything to the transport.
        proxy.pauseProducing()
        self.assertEqual(transport.producerState, u'producing')


    def test_stopProducing(self):
        """
        L{TransportProxyProducer.stopProducing} calls the wrapped transport's
        C{stopProducing} method unless told to stop proxying.
        """
        transport = StringTransport()
        proxy = TransportProxyProducer(transport)
        # The transport should still be producing.
        self.assertEqual(transport.producerState, u'producing')
        proxy.stopProducing()
        # The transport should now be stopped.
        self.assertEqual(transport.producerState, u'stopped')

        transport = StringTransport()
        proxy = TransportProxyProducer(transport)
        proxy.stopProxying()
        proxy.stopProducing()
        # The transport should not have been stopped.
        self.assertEqual(transport.producerState, u'producing')


    def test_loseConnectionWhileProxying(self):
        """
        L{TransportProxyProducer.loseConnection} calls the wrapped transport's
        C{loseConnection}.
        """
        transport = StringTransportWithDisconnection()
        protocol = AccumulatingProtocol()
        protocol.makeConnection(transport)
        transport.protocol = protocol
        proxy = TransportProxyProducer(transport)
        # Transport is connected and production.
        self.assertTrue(transport.connected)
        self.assertEqual(transport.producerState, u'producing')

        proxy.loseConnection()

        # The transport is not explicitly stopped, but requested to
        # disconnect.
        self.assertEqual(transport.producerState, u'producing')
        self.assertFalse(transport.connected)


    def test_loseConnectionNotProxying(self):
        """
        L{TransportProxyProducer.loseConnection} does nothing when the
        proxy is not active.
        """
        transport = StringTransportWithDisconnection()
        protocol = AccumulatingProtocol()
        protocol.makeConnection(transport)
        transport.protocol = protocol
        proxy = TransportProxyProducer(transport)
        proxy.stopProxying()
        self.assertTrue(transport.connected)

        proxy.loseConnection()

        # The transport is not touched, when not proxying.
        self.assertTrue(transport.connected)


class ResponseTests(TestCase):
    """
    Tests for L{Response}.
    """

    def test_verifyInterface(self):
        """
        L{Response} instances provide L{IResponse}.
        """
        response = justTransportResponse(StringTransport())
        self.assertTrue(verifyObject(IResponse, response))


    def test_makeConnection(self):
        """
        The L{IProtocol} provider passed to L{Response.deliverBody} has its
        C{makeConnection} method called with an L{IPushProducer} provider
        hooked up to the response as an argument.
        """
        producers = []
        transport = StringTransport()
        class SomeProtocol(Protocol):
            def makeConnection(self, producer):
                producers.append(producer)

        consumer = SomeProtocol()
        response = justTransportResponse(transport)
        response.deliverBody(consumer)
        [theProducer] = producers
        theProducer.pauseProducing()
        self.assertEqual(transport.producerState, u'paused')
        theProducer.resumeProducing()
        self.assertEqual(transport.producerState, u'producing')


    def test_dataReceived(self):
        """
        The L{IProtocol} provider passed to L{Response.deliverBody} has its
        C{dataReceived} method called with bytes received as part of the
        response body.
        """
        bytes = []
        class ListConsumer(Protocol):
            def dataReceived(self, data):
                bytes.append(data)


        consumer = ListConsumer()
        response = justTransportResponse(StringTransport())
        response.deliverBody(consumer)

        response._bodyDataReceived(b'foo')
        self.assertEqual(bytes, [b'foo'])


    def test_connectionLost(self):
        """
        The L{IProtocol} provider passed to L{Response.deliverBody} has its
        C{connectionLost} method called with a L{Failure} wrapping
        L{ResponseDone} when the response's C{_bodyDataFinished} method is
        called.
        """
        lost = []
        class ListConsumer(Protocol):
            def connectionLost(self, reason):
                lost.append(reason)

        consumer = ListConsumer()
        response = justTransportResponse(StringTransport())
        response.deliverBody(consumer)

        response._bodyDataFinished()
        lost[0].trap(ResponseDone)
        self.assertEqual(len(lost), 1)

        # The protocol reference should be dropped, too, to facilitate GC or
        # whatever.
        self.assertIdentical(response._bodyProtocol, None)


    def test_bufferEarlyData(self):
        """
        If data is delivered to the L{Response} before a protocol is registered
        with C{deliverBody}, that data is buffered until the protocol is
        registered and then is delivered.
        """
        bytes = []
        class ListConsumer(Protocol):
            def dataReceived(self, data):
                bytes.append(data)

        protocol = ListConsumer()
        response = justTransportResponse(StringTransport())
        response._bodyDataReceived(b'foo')
        response._bodyDataReceived(b'bar')
        response.deliverBody(protocol)
        response._bodyDataReceived(b'baz')
        self.assertEqual(bytes, [b'foo', b'bar', b'baz'])
        # Make sure the implementation-detail-byte-buffer is cleared because
        # not clearing it wastes memory.
        self.assertIdentical(response._bodyBuffer, None)


    def test_multipleStartProducingFails(self):
        """
        L{Response.deliverBody} raises L{RuntimeError} if called more than
        once.
        """
        response = justTransportResponse(StringTransport())
        response.deliverBody(Protocol())
        self.assertRaises(RuntimeError, response.deliverBody, Protocol())


    def test_startProducingAfterFinishedFails(self):
        """
        L{Response.deliverBody} raises L{RuntimeError} if called after
        L{Response._bodyDataFinished}.
        """
        response = justTransportResponse(StringTransport())
        response.deliverBody(Protocol())
        response._bodyDataFinished()
        self.assertRaises(RuntimeError, response.deliverBody, Protocol())


    def test_bodyDataReceivedAfterFinishedFails(self):
        """
        L{Response._bodyDataReceived} raises L{RuntimeError} if called after
        L{Response._bodyDataFinished} but before L{Response.deliverBody}.
        """
        response = justTransportResponse(StringTransport())
        response._bodyDataFinished()
        self.assertRaises(RuntimeError, response._bodyDataReceived, b'foo')


    def test_bodyDataReceivedAfterDeliveryFails(self):
        """
        L{Response._bodyDataReceived} raises L{RuntimeError} if called after
        L{Response._bodyDataFinished} and after L{Response.deliverBody}.
        """
        response = justTransportResponse(StringTransport())
        response._bodyDataFinished()
        response.deliverBody(Protocol())
        self.assertRaises(RuntimeError, response._bodyDataReceived, b'foo')


    def test_bodyDataFinishedAfterFinishedFails(self):
        """
        L{Response._bodyDataFinished} raises L{RuntimeError} if called more
        than once.
        """
        response = justTransportResponse(StringTransport())
        response._bodyDataFinished()
        self.assertRaises(RuntimeError, response._bodyDataFinished)


    def test_bodyDataFinishedAfterDeliveryFails(self):
        """
        L{Response._bodyDataFinished} raises L{RuntimeError} if called after
        the body has been delivered.
        """
        response = justTransportResponse(StringTransport())
        response._bodyDataFinished()
        response.deliverBody(Protocol())
        self.assertRaises(RuntimeError, response._bodyDataFinished)


    def test_transportResumed(self):
        """
        L{Response.deliverBody} resumes the HTTP connection's transport
        after passing it to the consumer's C{makeConnection} method.
        """
        transportState = []
        class ListConsumer(Protocol):
            def makeConnection(self, transport):
                transportState.append(transport.producerState)

        transport = StringTransport()
        transport.pauseProducing()
        protocol = ListConsumer()
        response = justTransportResponse(transport)
        self.assertEqual(transport.producerState, u'paused')
        response.deliverBody(protocol)
        self.assertEqual(transportState, [u'paused'])
        self.assertEqual(transport.producerState, u'producing')


    def test_bodyDataFinishedBeforeStartProducing(self):
        """
        If the entire body is delivered to the L{Response} before the
        response's C{deliverBody} method is called, the protocol passed to
        C{deliverBody} is immediately given the body data and then
        disconnected.
        """
        transport = StringTransport()
        response = justTransportResponse(transport)
        response._bodyDataReceived(b'foo')
        response._bodyDataReceived(b'bar')
        response._bodyDataFinished()

        protocol = AccumulatingProtocol()
        response.deliverBody(protocol)
        self.assertEqual(protocol.data, b'foobar')
        protocol.closedReason.trap(ResponseDone)


    def test_finishedWithErrorWhenConnected(self):
        """
        The L{Failure} passed to L{Response._bodyDataFinished} when the response
        is in the I{connected} state is passed to the C{connectionLost} method
        of the L{IProtocol} provider passed to the L{Response}'s
        C{deliverBody} method.
        """
        transport = StringTransport()
        response = justTransportResponse(transport)

        protocol = AccumulatingProtocol()
        response.deliverBody(protocol)

        # Sanity check - this test is for the connected state
        self.assertEqual(response._state, u'CONNECTED')
        response._bodyDataFinished(Failure(ArbitraryException()))

        protocol.closedReason.trap(ArbitraryException)


    def test_finishedWithErrorWhenInitial(self):
        """
        The L{Failure} passed to L{Response._bodyDataFinished} when the response
        is in the I{initial} state is passed to the C{connectionLost} method of
        the L{IProtocol} provider passed to the L{Response}'s C{deliverBody}
        method.
        """
        transport = StringTransport()
        response = justTransportResponse(transport)

        # Sanity check - this test is for the initial state
        self.assertEqual(response._state, u'INITIAL')
        response._bodyDataFinished(Failure(ArbitraryException()))

        protocol = AccumulatingProtocol()
        response.deliverBody(protocol)

        protocol.closedReason.trap(ArbitraryException)<|MERGE_RESOLUTION|>--- conflicted
+++ resolved
@@ -18,16 +18,12 @@
 from twisted.internet.protocol import Protocol
 from twisted.protocols.basic import LineReceiver
 from twisted.trial.unittest import TestCase
-<<<<<<< HEAD
 from twisted.test.proto_helpers import (
     AccumulatingProtocol,
+    EventLoggingObserver,
     StringTransport,
     StringTransportWithDisconnection,
     )
-=======
-from twisted.test.proto_helpers import (StringTransport, AccumulatingProtocol,
-                                        EventLoggingObserver)
->>>>>>> 03dcdfb5
 from twisted.web._newclient import UNKNOWN_LENGTH, STATUS, HEADER, BODY, DONE
 from twisted.web._newclient import HTTPParser, HTTPClientParser
 from twisted.web._newclient import BadResponseVersion, ParseError
