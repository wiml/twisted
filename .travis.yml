#
# This is the Travis-CI configuration.
#
# The actual dependency installation and test execution is done via tox as a
# way to share the same process between Travis-CI and Buildbot.
#
language: python
sudo: false


# Only run tests on push on a few branches.
# Test on PR should be execute for all branches and forks.
branches:
  only:
  - trunk
  - /^release-.*$/


env:
  global:
    - TRIAL_REPORTER=text
    # Version used to run the PYPY tests as defined by pyenv.
    - PYPY_VERSION=pypy-5.3.1
    # Some python versions (like PYPY) are installed using pyenv and we cache
    # the compiled version.
    - PYENV_ROOT="$HOME/.pyenv"

addons:
  apt:
    packages:
    - libssl-dev
    - libssl1.0.0

cache:
  directories:
    - $HOME/.cache/pip
    - $HOME/.pyenv


matrix:
  include:
    - python: 2.7
      env: TOXENV=py27-coverage-posix,codecov-publish
    # FIXME: https://twistedmatrix.com/trac/ticket/8633
    # Coverage should also be reported for nomodules tests so that we also
    # get report for those conditional branches.
    - python: 2.7
      env: TOXENV=py27-nomodules-posix
    - python: 3.3
      env: TOXENV=py33-coverage-posix,codecov-publish
    - python: 3.4
      env: TOXENV=py34-coverage-posix,codecov-publish
    - python: 3.5
      env: TOXENV=py35-coverage-posix,codecov-publish
    - python: pypy
      env: TOXENV=pypy-coverage-posix,codecov-publish
    # For now all non-trial tests are in a single job to reduce the time spent
    # on starting separate jobs.
    - python: 2.7
      env: TOXENV=narrativedocs,apidocs,pyflakes,topfile,manifest-checker
    - python: 3.5
      env: TOXENV=pyflakes3
    # Twistedchecker is running as a separate job so that we can ignore if it
    # fails.
    - python: 2.7
      env: TOXENV=txchecker-travis
    #
    # OSX 10.10
    #
    - language: generic
      os: osx
      # 7.1 is OS X 10.10.x
      # see: https://docs.travis-ci.com/user/languages/objective-c/#Supported-OS-X-iOS-SDK-versions
      osx_image: xcode7.1
      python: 2.7
      env: TOXENV=py27-coverage-posix,codecov-publish

  allow_failures:
    # For now, OSX run on Travis-CI has a few failures.
    - os: osx
    # PYPY is not yet a supported platform
    - python: pypy
    # twistedchecker job was introduce as an experimental job.
    # Once it is stable we can enforce it
    - env: TOXENV=txchecker-travis


<<<<<<< HEAD
=======
addons:
  apt:
    packages:
    - libssl-dev
    - libssl1.0.0


cache:
  directories:
    - $HOME/.cache/pip
>>>>>>> cc51187e


install:
  - ./.travis/install.sh tox


# FIXME: https://twistedmatrix.com/trac/ticket/8373
# By default, Travis only clones one branch.
# Some tests require the presence of the `trunk` branch so here we are, also
# fetching `trunk` for each test.
before_script:
  - git remote set-branches --add origin trunk
  - git fetch origin trunk


# Run tox from the created virtualenv.
script:
  - ./.travis/run.sh<|MERGE_RESOLUTION|>--- conflicted
+++ resolved
@@ -35,7 +35,6 @@
   directories:
     - $HOME/.cache/pip
     - $HOME/.pyenv
-
 
 matrix:
   include:
@@ -85,20 +84,6 @@
     - env: TOXENV=txchecker-travis
 
 
-<<<<<<< HEAD
-=======
-addons:
-  apt:
-    packages:
-    - libssl-dev
-    - libssl1.0.0
-
-
-cache:
-  directories:
-    - $HOME/.cache/pip
->>>>>>> cc51187e
-
 
 install:
   - ./.travis/install.sh tox
