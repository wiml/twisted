# -*- test-case-name: twisted.python.test.test_release -*-
# Copyright (c) Twisted Matrix Laboratories.
# See LICENSE for details.

"""
Twisted's automated release system.

This module is only for use within Twisted's release system. If you are anyone
else, do not use it. The interface and behaviour will change without notice.

Only Linux is supported by this code.  It should not be used by any tools
which must run on multiple platforms (eg the setup.py script).
"""

import os
import sys
import textwrap

from zope.interface import Interface, implementer

from datetime import date
from subprocess import check_output, STDOUT, CalledProcessError

<<<<<<< HEAD
from twisted.python.compat import execfile
=======
from twisted.python.compat import (execfile, _matchingString)
>>>>>>> 6d0b19eb
from twisted.python.filepath import FilePath
from twisted.python.monkey import MonkeyPatcher

# Types of topfiles.
TOPFILE_TYPES = ["doc", "bugfix", "misc", "feature", "removal"]
intersphinxURLs = [
    "https://docs.python.org/2/objects.inv",
    "https://docs.python.org/3/objects.inv",
    "https://pyopenssl.readthedocs.io/en/stable/objects.inv",
    "https://twisted.github.io/constantly/docs/objects.inv",
    "https://hawkowl.github.io/incremental/docs/objects.inv",
    "https://python-hyper.org/h2/en/stable/objects.inv",
    "https://python-hyper.org/priority/en/stable/objects.inv",
    "https://docs.zope.org/zope.interface/objects.inv",
]


def runCommand(args, **kwargs):
    """
    Execute a vector of arguments.

    This is a wrapper around L{subprocess.check_output}, so it takes
    the same arguments as L{subprocess.Popen} with one difference: all
    arguments after the vector must be keyword arguments.

    @param args: arguments passed to L{subprocess.check_output}
    @param kwargs: keyword arguments passed to L{subprocess.check_output}
    @return: data from L{subprocess.checkoutput}
    @rtype: L{bytes}
    """
    kwargs['stderr'] = STDOUT
    output = check_output(args, **kwargs)
    if not isinstance(output, str):
        output = output.decode("utf-8")
    return output



<<<<<<< HEAD
def setStrContent(fileObj, content, encoding="utf-8"):
=======
def lenientSetStrContent(fileObj, content, encoding="utf-8"):
>>>>>>> 6d0b19eb
    """
    Write out C{content} as L{bytes} to a L{FilePath}.

    @param fileObj: file to write to
    @type fileObj: L{FilePath}
    @param content: content to write to file
    @type content: L{str} or L{bytes}
    @param encoding: string encoding
    """
    if not isinstance(content, bytes):
        content = content.encode(encoding)
    fileObj.setContent(content)



<<<<<<< HEAD
def getNativeStrContent(fileObj, encoding="utf-8"):
=======
def getStrContent(fileObj, encoding="utf-8"):
>>>>>>> 6d0b19eb
    """
    Get the content from a L{FilePath} and return it as L{str}.

    @param fileObj: file to read from
    @type fileObj: L{FilePath}
    @param encoding: string encoding
    @return: L{str} content from file
    """
    content = fileObj.getContent()
    if not isinstance(content, str):
        content = content.decode(encoding)
    return content



class IVCSCommand(Interface):
    """
    An interface for VCS commands.
    """
    def ensureIsWorkingDirectory(path):
        """
        Ensure that C{path} is a working directory of this VCS.

        @type path: L{twisted.python.filepath.FilePath}
        @param path: The path to check.
        """


    def isStatusClean(path):
        """
        Return the Git status of the files in the specified path.

        @type path: L{twisted.python.filepath.FilePath}
        @param path: The path to get the status from (can be a directory or a
            file.)
        """


    def remove(path):
        """
        Remove the specified path from a the VCS.

        @type path: L{twisted.python.filepath.FilePath}
        @param path: The path to remove from the repository.
        """


    def exportTo(fromDir, exportDir):
        """
        Export the content of the VCSrepository to the specified directory.

        @type fromDir: L{twisted.python.filepath.FilePath}
        @param fromDir: The path to the VCS repository to export.

        @type exportDir: L{twisted.python.filepath.FilePath}
        @param exportDir: The directory to export the content of the
            repository to. This directory doesn't have to exist prior to
            exporting the repository.
        """



@implementer(IVCSCommand)
class GitCommand(object):
    """
    Subset of Git commands to release Twisted from a Git repository.
    """
    @staticmethod
    def ensureIsWorkingDirectory(path):
        """
        Ensure that C{path} is a Git working directory.

        @type path: L{twisted.python.filepath.FilePath}
        @param path: The path to check.
        """
        try:
            runCommand(["git", "rev-parse"], cwd=path.path)
        except (CalledProcessError, OSError):
            raise NotWorkingDirectory(
                "%s does not appear to be a Git repository."
                % (path.path,))


    @staticmethod
    def isStatusClean(path):
        """
        Return the Git status of the files in the specified path.

        @type path: L{twisted.python.filepath.FilePath}
        @param path: The path to get the status from (can be a directory or a
            file.)
        """
        status = runCommand(
            ["git", "-C", path.path, "status", "--short"]).strip()
        return status == ''


    @staticmethod
    def remove(path):
        """
        Remove the specified path from a Git repository.

        @type path: L{twisted.python.filepath.FilePath}
        @param path: The path to remove from the repository.
        """
        runCommand(["git", "-C", path.dirname(), "rm", path.path])


    @staticmethod
    def exportTo(fromDir, exportDir):
        """
        Export the content of a Git repository to the specified directory.

        @type fromDir: L{twisted.python.filepath.FilePath}
        @param fromDir: The path to the Git repository to export.

        @type exportDir: L{twisted.python.filepath.FilePath}
        @param exportDir: The directory to export the content of the
            repository to. This directory doesn't have to exist prior to
            exporting the repository.
        """
        runCommand(["git", "-C", fromDir.path,
                    "checkout-index", "--all", "--force",
<<<<<<< HEAD
                    # Prefix has to end up with a "/" so that files get copied
                    # to a directory whose name is the prefix.
=======
                    # --prefix has to end up with a "/" so that files
                    # get copied to a directory whose name is the prefix.
>>>>>>> 6d0b19eb
                    "--prefix", exportDir.path + "/"])



def getRepositoryCommand(directory):
    """
    Detect the VCS used in the specified directory and return a L{GitCommand}
    if the directory is a Git repository. If the directory is not git, it
    raises a L{NotWorkingDirectory} exception.

    @type directory: L{FilePath}
    @param directory: The directory to detect the VCS used from.

    @rtype: L{GitCommand}

    @raise NotWorkingDirectory: if no supported VCS can be found from the
        specified directory.
    """
    try:
        GitCommand.ensureIsWorkingDirectory(directory)
        return GitCommand
    except (NotWorkingDirectory, OSError):
        # It's not Git, but that's okay, eat the error
        pass

    raise NotWorkingDirectory("No supported VCS can be found in %s" %
                              (directory.path,))



class Project(object):
    """
    A representation of a project that has a version.

    @ivar directory: A L{twisted.python.filepath.FilePath} pointing to the base
        directory of a Twisted-style Python package. The package should contain
        a C{_version.py} file and a C{topfiles} directory that contains a
        C{README} file.
    """

    def __init__(self, directory):
        self.directory = directory


    def __repr__(self):
        return '%s(%r)' % (
            self.__class__.__name__, self.directory)


    def getVersion(self):
        """

        @return: A L{incremental.Version} specifying the version number of the
            project based on live python modules.
        """
        namespace = {}
        directory = self.directory
        while not namespace:
            if directory.path == "/":
                raise Exception("Not inside a Twisted project.")
            elif not directory.basename() == "twisted":
                directory = directory.parent()
            else:
                execfile(directory.child("_version.py").path, namespace)
        return namespace["__version__"]



def findTwistedProjects(baseDirectory):
    """
    Find all Twisted-style projects beneath a base directory.

    @param baseDirectory: A L{twisted.python.filepath.FilePath} to look inside.
    @return: A list of L{Project}.
    """
    projects = []
    for filePath in baseDirectory.walk():
        if filePath.basename() == 'topfiles':
            projectDirectory = filePath.parent()
            projects.append(Project(projectDirectory))
    return projects



def replaceInFile(filename, oldToNew):
    """
    I replace the text `oldstr' with `newstr' in `filename' using science.
    """
    os.rename(filename, filename + '.bak')
    with open(filename + '.bak') as f:
        d = f.read()
    for k, v in oldToNew.items():
        d = d.replace(k, v)
    with open(filename + '.new', 'w') as f:
        f.write(d)
    os.rename(filename + '.new', filename)
    os.unlink(filename + '.bak')



class NoDocumentsFound(Exception):
    """
    Raised when no input documents are found.
    """



class APIBuilder(object):
    """
    Generate API documentation from source files using
    U{pydoctor<https://github.com/twisted/pydoctor>}.  This requires
    pydoctor to be installed and usable.
    """
    def build(self, projectName, projectURL, sourceURL, packagePath,
              outputPath):
        """
        Call pydoctor's entry point with options which will generate HTML
        documentation for the specified package's API.

        @type projectName: C{str}
        @param projectName: The name of the package for which to generate
            documentation.

        @type projectURL: C{str}
        @param projectURL: The location (probably an HTTP URL) of the project
            on the web.

        @type sourceURL: C{str}
        @param sourceURL: The location (probably an HTTP URL) of the root of
            the source browser for the project.

        @type packagePath: L{FilePath}
        @param packagePath: The path to the top-level of the package named by
            C{projectName}.

        @type outputPath: L{FilePath}
        @param outputPath: An existing directory to which the generated API
            documentation will be written.
        """
        intersphinxes = []

        for intersphinx in intersphinxURLs:
            intersphinxes.append("--intersphinx")
            intersphinxes.append(intersphinx)

        # Super awful monkeypatch that will selectively use our templates.
        from pydoctor.templatewriter import util
        originalTemplatefile = util.templatefile

        def templatefile(filename):

            if filename in ["summary.html", "index.html", "common.html"]:
                twistedPythonDir = FilePath(__file__).parent()
                templatesDir = twistedPythonDir.child("_pydoctortemplates")
                return templatesDir.child(filename).path
            else:
                return originalTemplatefile(filename)

        monkeyPatch = MonkeyPatcher((util, "templatefile", templatefile))
        monkeyPatch.patch()

        from pydoctor.driver import main

        main(
            ["--project-name", projectName,
             "--project-url", projectURL,
             "--system-class", "twisted.python._pydoctor.TwistedSystem",
             "--project-base-dir", packagePath.parent().path,
             "--html-viewsource-base", sourceURL,
             "--add-package", packagePath.path,
             "--html-output", outputPath.path,
             "--html-write-function-pages", "--quiet", "--make-html",
            ] + intersphinxes)

        monkeyPatch.restore()



class NewsBuilder(object):
    """
    Generate the new section of a NEWS file.

    The C{_FEATURE}, C{_BUGFIX}, C{_DOC}, C{_REMOVAL}, and C{_MISC}
    attributes of this class are symbolic names for the news entry types
    which are supported.  Conveniently, they each also take on the value of
    the file name extension which indicates a news entry of that type.

    @cvar _headings: A C{dict} mapping one of the news entry types to the
        heading to write out for that type of news entry.

    @cvar _NO_CHANGES: A C{str} giving the text which appears when there are
        no significant changes in a release.

    @cvar _TICKET_HINT: A C{str} giving the text which appears at the top of
        each news file and which should be kept at the top, not shifted down
        with all the other content.  Put another way, this is the text after
        which the new news text is inserted.
    """

    _FEATURE = ".feature"
    _BUGFIX = ".bugfix"
    _DOC = ".doc"
    _REMOVAL = ".removal"
    _MISC = ".misc"

    _headings = {
        _FEATURE: "Features",
        _BUGFIX: "Bugfixes",
        _DOC: "Improved Documentation",
        _REMOVAL: "Deprecations and Removals",
        _MISC: "Other"}

    _NO_CHANGES = "No significant changes have been made for this release.\n"

    _TICKET_HINT = (
        'Ticket numbers in this file can be looked up by visiting\n'
        'http://twistedmatrix.com/trac/ticket/<number>\n'
        '\n')

    def _today(self):
        """
        Return today's date as a string in YYYY-MM-DD format.
        """
        return date.today().strftime('%Y-%m-%d')


    def _findChanges(self, path, ticketType):
        """
        Load all the feature ticket summaries.

        @param path: A L{FilePath} the direct children of which to search
            for news entries.

        @param ticketType: The type of news entries to search for.  One of
            C{NewsBuilder._FEATURE}, C{NewsBuilder._BUGFIX},
            C{NewsBuilder._REMOVAL}, or C{NewsBuilder._MISC}.

        @return: A C{list} of two-tuples.  The first element is the ticket
            number as an C{int}.  The second element of each tuple is the
            description of the feature.
        """
        results = []
        for child in path.children():
            base, ext = os.path.splitext(child.basename())
            if ext == ticketType:
<<<<<<< HEAD
                childContent = getNativeStrContent(child)
=======
                childContent = getStrContent(child)
>>>>>>> 6d0b19eb
                results.append((
                    int(base),
                    ' '.join(childContent.splitlines())))
        results.sort()
        return results


    def _formatHeader(self, header):
        """
        Format a header for a NEWS file.

        A header is a title with '=' signs underlining it.

        @param header: The header string to format.
        @type header: C{str}
        @return: A C{str} containing C{header}.
        """
        return header + '\n' + '=' * len(header) + '\n\n'


    def _writeHeader(self, fileObj, header):
        """
        Write a version header to the given file.

        @param fileObj: A file-like object to which to write the header.
        @param header: The header to write to the file.
        @type header: C{str}
        """
        formatHeader = self._formatHeader(header)
        if not isinstance(formatHeader, bytes):
            formatHeader = formatHeader.encode("utf-8")
        fileObj.write(formatHeader)


    def _writeSection(self, fileObj, header, tickets):
        """
        Write out one section (features, bug fixes, etc) to the given file.

        @param fileObj: A file-like object to which to write the news section.

        @param header: The header for the section to write.
        @type header: C{str}

        @param tickets: A C{list} of ticket information of the sort returned
            by L{NewsBuilder._findChanges}.
        """
        if not tickets:
            return

        reverse = {}
        for (ticket, description) in tickets:
            reverse.setdefault(description, []).append(ticket)
        for description in reverse:
            reverse[description].sort()
        reverse = reverse.items()
        # Result is a tuple of (descr, tickets)
        reverse = sorted(reverse, key=lambda result: result[1][0])

        line = header + '\n' + '-' * len(header) + '\n'
        if not isinstance(line, bytes):
            line = line.encode("utf-8")
        fileObj.write(line)
        for (description, relatedTickets) in reverse:
            ticketList = ', '.join([
                '#' + str(ticket) for ticket in relatedTickets])
            entry = ' - %s (%s)' % (description, ticketList)
            entry = textwrap.fill(entry, subsequent_indent='   ')
            line = entry + '\n'
            if not isinstance(line, bytes):
                line = line.encode("utf-8")
            fileObj.write(line)
        fileObj.write(b'\n')


    def _writeMisc(self, fileObj, header, tickets):
        """
        Write out a miscellaneous-changes section to the given file.

        @param fileObj: A file-like object to which to write the news section.

        @param header: The header for the section to write.
        @type header: C{str}

        @param tickets: A C{list} of ticket information of the sort returned
            by L{NewsBuilder._findChanges}.
        """
        if not tickets:
            return

<<<<<<< HEAD
        line = header + '\n' + '-' * len(header) + '\n'
        if not isinstance(line, bytes):
            line = line.encode("utf-8")
=======
        line = (_matchingString(header, b'') + b'\n'
                + b'-' * len(header) + b'\n')
>>>>>>> 6d0b19eb
        fileObj.write(line)
        formattedTickets = []
        for (ticket, ignored) in tickets:
            formattedTickets.append('#' + str(ticket))
        entry = ' - ' + ', '.join(formattedTickets)
        entry = textwrap.fill(entry, subsequent_indent='   ')
<<<<<<< HEAD
        line = entry + '\n\n'
        if not isinstance(line, bytes):
            line = line.encode("utf-8")
=======
        line = _matchingString(entry, b'') + b'\n\n'
>>>>>>> 6d0b19eb
        fileObj.write(line)


    def build(self, path, output, header):
        """
        Load all of the change information from the given directory and write
        it out to the given output file.

        @param path: A directory (probably a I{topfiles} directory) containing
            change information in the form of <ticket>.<change type> files.
        @type path: L{FilePath}

        @param output: The NEWS file to which the results will be prepended.
        @type output: L{FilePath}

        @param header: The top-level header to use when writing the news.
        @type header: L{str}

        @raise NotWorkingDirectory: If the C{path} is not a supported VCS
            repository.
        """
        changes = []
        for part in (self._FEATURE, self._BUGFIX, self._DOC, self._REMOVAL):
            tickets = self._findChanges(path, part)
            if tickets:
                changes.append((part, tickets))
        misc = self._findChanges(path, self._MISC)

<<<<<<< HEAD
        oldNews = getNativeStrContent(output)
=======
        oldNews = getStrContent(output)
>>>>>>> 6d0b19eb
        with output.sibling('NEWS.new').open('w') as newNews:
            if oldNews.startswith(self._TICKET_HINT):
                newNews.write(self._TICKET_HINT.encode("utf-8"))
                oldNews = oldNews[len(self._TICKET_HINT):]

            self._writeHeader(newNews, header)
            if changes:
                for (part, tickets) in changes:
                    self._writeSection(newNews, self._headings.get(part),
                                       tickets)
            else:
                newNews.write(self._NO_CHANGES.encode("utf-8"))
                newNews.write(b'\n')
            self._writeMisc(newNews, self._headings.get(self._MISC), misc)
            newNews.write(b'\n')
            newNews.write(oldNews.encode("utf-8"))
        output.sibling('NEWS.new').moveTo(output)


    def _deleteFragments(self, path):
        """
        Delete the change information, to clean up the repository  once the
        NEWS files have been built. It requires C{path} to be in a supported
        VCS repository.

        @param path: A directory (probably a I{topfiles} directory) containing
            change information in the form of <ticket>.<change type> files.
        @type path: L{FilePath}
        """
        cmd = getRepositoryCommand(path)
        ticketTypes = self._headings.keys()
        for child in path.children():
            base, ext = os.path.splitext(child.basename())
            if ext in ticketTypes:
                cmd.remove(child)


    def _getNewsName(self, project):
        """
        Return the name of C{project} that should appear in NEWS.

        @param project: A L{Project}
        @return: The name of C{project}.
        """
        name = project.directory.basename().title()
        if name == 'Twisted':
            name = 'Core'
        return name


    def _iterProjects(self, baseDirectory):
        """
        Iterate through the Twisted projects in C{baseDirectory}, yielding
        everything we need to know to build news for them.

        Yields C{topfiles}, C{name}, C{version}, for each sub-project in
        reverse-alphabetical order. C{topfile} is the L{FilePath} for the
        topfiles directory, C{name} is the nice name of the project (as should
        appear in the NEWS file), C{version} is the current version string for
        that project.

        @param baseDirectory: A L{FilePath} representing the root directory
            beneath which to find Twisted projects for which to generate
            news (see L{findTwistedProjects}).
        @type baseDirectory: L{FilePath}
        """
        # Get all the subprojects to generate news for
        projects = findTwistedProjects(baseDirectory)
        # And order them alphabetically for ease of reading
        projects.sort(key=lambda proj: proj.directory.path)
        # And generate them backwards since we write news by prepending to
        # files.
        projects.reverse()

        for project in projects:
            topfiles = project.directory.child("topfiles")
            name = self._getNewsName(project)
            version = project.getVersion()
            yield topfiles, name, version


    def buildAll(self, baseDirectory):
        """
        Find all of the Twisted subprojects beneath C{baseDirectory} and update
        their news files from the ticket change description files in their
        I{topfiles} directories and update the news file in C{baseDirectory}
        with all of the news.

        @param baseDirectory: A L{FilePath} representing the root directory
            beneath which to find Twisted projects for which to generate
            news (see L{findTwistedProjects}).
        """
        cmd = getRepositoryCommand(baseDirectory)
        cmd.ensureIsWorkingDirectory(baseDirectory)

        today = self._today()
        for topfiles, name, version in self._iterProjects(baseDirectory):
            # We first build for the subproject
            news = topfiles.child("NEWS")
            header = "Twisted %s %s (%s)" % (name, version.base(), today)
            self.build(topfiles, news, header)
            # Then for the global NEWS file
            news = baseDirectory.child("NEWS")
            self.build(topfiles, news, header)
            # Finally, delete the fragments
            self._deleteFragments(topfiles)


    def main(self, args):
        """
        Build all news files.

        @param args: The command line arguments to process.  This must contain
            one string, the path to the base of the Twisted checkout for which
            to build the news.
        @type args: C{list} of C{str}
        """
        if len(args) != 1:
            sys.exit("Must specify one argument: the path to the "
                     "Twisted checkout")
        self.buildAll(FilePath(args[0]))



class SphinxBuilder(object):
    """
    Generate HTML documentation using Sphinx.

    Generates and runs a shell command that looks something like::

        sphinx-build -b html -d [BUILDDIR]/doctrees
                                [DOCDIR]/source
                                [BUILDDIR]/html

    where DOCDIR is a directory containing another directory called "source"
    which contains the Sphinx source files, and BUILDDIR is the directory in
    which the Sphinx output will be created.
    """

    def main(self, args):
        """
        Build the main documentation.

        @type args: list of str
        @param args: The command line arguments to process.  This must contain
            one string argument: the path to the root of a Twisted checkout.
            Additional arguments will be ignored for compatibility with legacy
            build infrastructure.
        """
        output = self.build(FilePath(args[0]).child("docs"))
        msg = "Unclean build:\n{}\n".format(output)
        msg = msg.encode("utf-8")
        if output:
            if hasattr(sys.stdout, "buffer"):
                stdout = sys.stdout.buffer
            else:
                stdout = sys.stdout

            stdout.write(msg)
            raise sys.exit(1)


    def build(self, docDir, buildDir=None, version=''):
        """
        Build the documentation in C{docDir} with Sphinx.

        @param docDir: The directory of the documentation.  This is a directory
            which contains another directory called "source" which contains the
            Sphinx "conf.py" file and sphinx source documents.
        @type docDir: L{twisted.python.filepath.FilePath}

        @param buildDir: The directory to build the documentation in.  By
            default this will be a child directory of {docDir} named "build".
        @type buildDir: L{twisted.python.filepath.FilePath}

        @param version: The version of Twisted to set in the docs.
        @type version: C{str}

        @return: the output produced by running the command
        @rtype: L{str}
        """
        if buildDir is None:
            buildDir = docDir.parent().child('doc')

        doctreeDir = buildDir.child('doctrees')

        output = runCommand(['sphinx-build', '-q', '-b', 'html',
                             '-d', doctreeDir.path, docDir.path,
                             buildDir.path])

        # Delete the doctrees, as we don't want them after the docs are built
        doctreeDir.remove()

        for path in docDir.walk():
            if path.basename() == "man":
                segments = path.segmentsFrom(docDir)
                dest = buildDir
                while segments:
                    dest = dest.child(segments.pop(0))
                if not dest.parent().isdir():
                    dest.parent().makedirs()
                path.copyTo(dest)
        return output



def filePathDelta(origin, destination):
    """
    Return a list of strings that represent C{destination} as a path relative
    to C{origin}.

    It is assumed that both paths represent directories, not files. That is to
    say, the delta of L{twisted.python.filepath.FilePath} /foo/bar to
    L{twisted.python.filepath.FilePath} /foo/baz will be C{../baz},
    not C{baz}.

    @type origin: L{twisted.python.filepath.FilePath}
    @param origin: The origin of the relative path.

    @type destination: L{twisted.python.filepath.FilePath}
    @param destination: The destination of the relative path.
    """
    commonItems = 0
    path1 = origin.path.split(os.sep)
    path2 = destination.path.split(os.sep)
    for elem1, elem2 in zip(path1, path2):
        if elem1 == elem2:
            commonItems += 1
        else:
            break
    path = [".."] * (len(path1) - commonItems)
    return path + path2[commonItems:]



class NotWorkingDirectory(Exception):
    """
    Raised when a directory does not appear to be a repository directory of a
    supported VCS.
    """



class BuildAPIDocsScript(object):
    """
    A thing for building API documentation. See L{main}.
    """

    def buildAPIDocs(self, projectRoot, output):
        """
        Build the API documentation of Twisted, with our project policy.

        @param projectRoot: A L{FilePath} representing the root of the Twisted
            checkout.
        @param output: A L{FilePath} pointing to the desired output directory.
        """
        version = Project(
            projectRoot.child("twisted")).getVersion()
        versionString = version.base()
        sourceURL = ("https://github.com/twisted/twisted/tree/"
                     "twisted-%s" % (versionString,) + "/src")
        apiBuilder = APIBuilder()
        apiBuilder.build(
            "Twisted",
            "http://twistedmatrix.com/",
            sourceURL,
            projectRoot.child("twisted"),
            output)


    def main(self, args):
        """
        Build API documentation.

        @type args: list of str
        @param args: The command line arguments to process.  This must contain
            two strings: the path to the root of the Twisted checkout, and a
            path to an output directory.
        """
        if len(args) != 2:
            sys.exit("Must specify two arguments: "
                     "Twisted checkout and destination path")
        self.buildAPIDocs(FilePath(args[0]), FilePath(args[1]))



class CheckTopfileScript(object):
    """
    A thing for checking whether a checkout has a topfile.
    """
    def __init__(self, _print):
        self._print = _print


    def main(self, args):
        """
        Run the script.

        @type args: L{list} of L{str}
        @param args: The command line arguments to process. This must contain
            one string: the path to the root of the Twisted checkout.
        """
        if len(args) != 1:
            sys.exit("Must specify one argument: the Twisted checkout")

        location = os.path.abspath(args[0])

        branch = runCommand([b"git", b"rev-parse", b"--abbrev-ref",  "HEAD"],
                            cwd=location).strip()

        r = runCommand([b"git", b"diff", b"--name-only", b"origin/trunk..."],
                       cwd=location).strip()

        if not r:
            self._print(
                "On trunk or no diffs from trunk; no need to look at this.")
            sys.exit(0)

        files = r.strip().split(os.linesep)

        self._print("Looking at these files:")
        for change in files:
            self._print(change)
        self._print("----")

        if len(files) == 1:
            if files[0] == os.sep.join(["docs", "fun", "Twisted.Quotes"]):
                self._print("Quotes change only; no topfile needed.")
                sys.exit(0)

        topfiles = []

        for change in files:
            if os.sep + "topfiles" + os.sep in change:
                if "." in change and change.rsplit(".", 1)[1] in TOPFILE_TYPES:
                    topfiles.append(change)

        if branch.startswith("release-"):
            if topfiles:
                self._print("No topfiles should be on the release branch.")
                sys.exit(1)
            else:
                self._print("Release branch with no topfiles, all good.")
                sys.exit(0)

        for change in topfiles:
            self._print("Found " + change)
            sys.exit(0)

        self._print("No topfile found. Have you committed it?")
        sys.exit(1)<|MERGE_RESOLUTION|>--- conflicted
+++ resolved
@@ -21,11 +21,7 @@
 from datetime import date
 from subprocess import check_output, STDOUT, CalledProcessError
 
-<<<<<<< HEAD
-from twisted.python.compat import execfile
-=======
-from twisted.python.compat import (execfile, _matchingString)
->>>>>>> 6d0b19eb
+from twisted.python.compat import execfile, _matchingString
 from twisted.python.filepath import FilePath
 from twisted.python.monkey import MonkeyPatcher
 
@@ -64,11 +60,7 @@
 
 
 
-<<<<<<< HEAD
-def setStrContent(fileObj, content, encoding="utf-8"):
-=======
 def lenientSetStrContent(fileObj, content, encoding="utf-8"):
->>>>>>> 6d0b19eb
     """
     Write out C{content} as L{bytes} to a L{FilePath}.
 
@@ -84,11 +76,7 @@
 
 
 
-<<<<<<< HEAD
 def getNativeStrContent(fileObj, encoding="utf-8"):
-=======
-def getStrContent(fileObj, encoding="utf-8"):
->>>>>>> 6d0b19eb
     """
     Get the content from a L{FilePath} and return it as L{str}.
 
@@ -212,13 +200,8 @@
         """
         runCommand(["git", "-C", fromDir.path,
                     "checkout-index", "--all", "--force",
-<<<<<<< HEAD
-                    # Prefix has to end up with a "/" so that files get copied
-                    # to a directory whose name is the prefix.
-=======
                     # --prefix has to end up with a "/" so that files
                     # get copied to a directory whose name is the prefix.
->>>>>>> 6d0b19eb
                     "--prefix", exportDir.path + "/"])
 
 
@@ -270,7 +253,6 @@
 
     def getVersion(self):
         """
-
         @return: A L{incremental.Version} specifying the version number of the
             project based on live python modules.
         """
@@ -464,11 +446,7 @@
         for child in path.children():
             base, ext = os.path.splitext(child.basename())
             if ext == ticketType:
-<<<<<<< HEAD
                 childContent = getNativeStrContent(child)
-=======
-                childContent = getStrContent(child)
->>>>>>> 6d0b19eb
                 results.append((
                     int(base),
                     ' '.join(childContent.splitlines())))
@@ -558,27 +536,15 @@
         if not tickets:
             return
 
-<<<<<<< HEAD
-        line = header + '\n' + '-' * len(header) + '\n'
-        if not isinstance(line, bytes):
-            line = line.encode("utf-8")
-=======
         line = (_matchingString(header, b'') + b'\n'
                 + b'-' * len(header) + b'\n')
->>>>>>> 6d0b19eb
         fileObj.write(line)
         formattedTickets = []
         for (ticket, ignored) in tickets:
             formattedTickets.append('#' + str(ticket))
         entry = ' - ' + ', '.join(formattedTickets)
         entry = textwrap.fill(entry, subsequent_indent='   ')
-<<<<<<< HEAD
-        line = entry + '\n\n'
-        if not isinstance(line, bytes):
-            line = line.encode("utf-8")
-=======
         line = _matchingString(entry, b'') + b'\n\n'
->>>>>>> 6d0b19eb
         fileObj.write(line)
 
 
@@ -607,11 +573,7 @@
                 changes.append((part, tickets))
         misc = self._findChanges(path, self._MISC)
 
-<<<<<<< HEAD
         oldNews = getNativeStrContent(output)
-=======
-        oldNews = getStrContent(output)
->>>>>>> 6d0b19eb
         with output.sibling('NEWS.new').open('w') as newNews:
             if oldNews.startswith(self._TICKET_HINT):
                 newNews.write(self._TICKET_HINT.encode("utf-8"))
