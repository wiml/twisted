--- conflicted
+++ resolved
@@ -3,13 +3,9 @@
 # Copyright (c) Twisted Matrix Laboratories.
 # See LICENSE for details.
 
-<<<<<<< HEAD
-from zope.interface import implementer
-=======
 from __future__ import print_function
 
-from zope.interface import implements
->>>>>>> e847c314
+from zope.interface import implementer
 
 from twisted.spread import pb
 from twisted.cred import checkers, portal
