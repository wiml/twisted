--- conflicted
+++ resolved
@@ -67,7 +67,6 @@
 
 
 
-<<<<<<< HEAD
 class _IEllipticCurveExchangeKexAlgorithm(_IKexAlgorithm):
     """
     An L{_IEllipticCurveExchangeKexAlgorithm} describes a key exchange algorithm
@@ -76,15 +75,9 @@
 
 
 @implementer(_IEllipticCurveExchangeKexAlgorithm)
-class _ECDHSHA256(object):
-    """
-    Elliptic curve key exchange with SHA-256 as HASH. Defined in
-=======
-@implementer(_IEllipticCurveExchangeKexAlgorithm)
 class _ECDH256(object):
     """
     Elliptic Curve Key Exchange with SHA-256 as HASH. Defined in
->>>>>>> d8cc7064
     RFC 5656.
     """
     preference = 1
@@ -93,15 +86,9 @@
 
 
 @implementer(_IEllipticCurveExchangeKexAlgorithm)
-<<<<<<< HEAD
-class _ECDHSHA384(object):
-    """
-    Elliptic curve key exchange with SHA-384 as HASH. Defined in
-=======
 class _ECDH384(object):
     """
     Elliptic Curve Key Exchange with SHA-384 as HASH. Defined in
->>>>>>> d8cc7064
     RFC 5656.
     """
     preference = 2
@@ -110,15 +97,9 @@
 
 
 @implementer(_IEllipticCurveExchangeKexAlgorithm)
-<<<<<<< HEAD
-class _ECDHSHA512(object):
-    """
-    Elliptic curve key exchange with SHA-512 as HASH. Defined in
-=======
 class _ECDH512(object):
     """
     Elliptic Curve Key Exchange with SHA-512 as HASH. Defined in
->>>>>>> d8cc7064
     RFC 5656.
     """
     preference = 3
@@ -199,11 +180,6 @@
     b"diffie-hellman-group-exchange-sha1": _DHGroupExchangeSHA1(),
     b"diffie-hellman-group1-sha1": _DHGroup1SHA1(),
     b"diffie-hellman-group14-sha1": _DHGroup14SHA1(),
-<<<<<<< HEAD
-    b"ecdh-sha2-nistp256": _ECDHSHA256(),
-    b"ecdh-sha2-nistp384": _ECDHSHA384(),
-    b"ecdh-sha2-nistp521": _ECDHSHA512(),
-=======
     b"ecdh-sha2-nistp256": _ECDH256(),
     b"ecdh-sha2-nistp384": _ECDH384(),
     b"ecdh-sha2-nistp521": _ECDH512(),
@@ -215,7 +191,6 @@
     b"ecdh-sha2-nistk409": _ECDH384(),
     b"ecdh-sha2-nistb409": _ECDH384(),
     b"ecdh-sha2-nistt571": _ECDH512()
->>>>>>> d8cc7064
     }
 
 
